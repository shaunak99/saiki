---
sidebar_position: 3
---

# Build Your First Agent

import Tabs from '@theme/Tabs';
import TabItem from '@theme/TabItem';

Let's create your first custom agent in under 5 minutes. We'll build a web assistant that can search the internet and read files.

## Step 1: Create Your Agent

Create a new directory and add a basic configuration:

```bash
mkdir my-agent
cd my-agent
```

Create an `agent.yml` file with your preferred LLM provider:

<Tabs groupId="llm-provider" defaultValue="openai" values={[
  { label: 'OpenAI', value: 'openai' },
  { label: 'Anthropic', value: 'anthropic' },
  { label: 'Google', value: 'google' },
  { label: 'Groq', value: 'groq' },
  { label: 'xAI', value: 'xai' },
  { label: 'Cohere', value: 'cohere' },
]}> 
  <TabItem value="openai">

```yaml
# agent.yml
systemPrompt: |
  You are a helpful assistant that can search the web and read files.

llm:
  provider: openai
  model: gpt-5-mini
  apiKey: $OPENAI_API_KEY
```

  </TabItem>
  <TabItem value="anthropic">

```yaml
# agent.yml
systemPrompt: |
  You are a helpful assistant that can search the web and read files.

llm:
  provider: anthropic
  model: claude-sonnet-4-5-20250929
  apiKey: $ANTHROPIC_API_KEY
```

  </TabItem>
  <TabItem value="google">

```yaml
# agent.yml
systemPrompt: |
  You are a helpful assistant that can search the web and read files.

llm:
  provider: google
  model: gemini-2.5-pro
  apiKey: $GOOGLE_GENERATIVE_AI_API_KEY
```

  </TabItem>
  <TabItem value="groq">

```yaml
# agent.yml
systemPrompt: |
  You are a helpful assistant that can search the web and read files.

llm:
  provider: groq
  model: llama-3.3-70b-versatile
  apiKey: $GROQ_API_KEY
```

  </TabItem>
  <TabItem value="xai">

```yaml
# agent.yml
systemPrompt: |
  You are a helpful assistant that can search the web and read files.

llm:
  provider: xai
  model: grok-4
  apiKey: $XAI_API_KEY
```

  </TabItem>
  <TabItem value="cohere">

```yaml
# agent.yml
systemPrompt: |
  You are a helpful assistant that can search the web and read files.

llm:
  provider: cohere
  model: command-a-03-2025
  apiKey: $COHERE_API_KEY
```

  </TabItem>
</Tabs>

## Step 2: Add Tools

Add file system and web browsing capabilities to your agent:

```yaml
# agent.yml
systemPrompt: |
  You are a helpful assistant that can browse the web and read files.

llm:
  provider: openai
  model: gpt-4.1-mini
  apiKey: $OPENAI_API_KEY

mcpServers:
  filesystem:
    type: stdio
    command: npx
    args:
      - -y
      - "@modelcontextprotocol/server-filesystem"
      - .
  playwright:
    type: stdio
    command: npx
    args:
      - -y
      - "@playwright/mcp@latest"
```

## Step 3: Test Your Agent

Run your agent and try a practical task:

```bash
dexto --agent agent.yml "Go to https://news.ycombinator.com and summarize the top 3 stories"
```

Your agent will use Playwright to browse the web and provide a summary.

You can also use the Web UI:

```bash
dexto --agent agent.yml --mode web
```


## That's It!

You've built your first AI agent in 3 simple steps:

1. ✅ Created an `agent.yml` configuration
2. ✅ Added file system and web browsing tools  
3. ✅ Tested it with a real task

This is the core Dexto workflow: configure declaratively, let the runtime handle the complexity.

## Next Steps

<<<<<<< HEAD
- **Try pre-built agents**: [Install Your First Agent Tutorial](./install-first-agent-tutorial)
- **Add more tools**: [Tools documentation](../concepts/tools.md)
- **Build multi-agent systems**: [Multi-Agent Systems](../tutorials/multi-agent-systems.md)
=======
Continue to the [Install Your First Agent Tutorial](./install-first-agent-tutorial.mdx) to explore in-built agents that come with Dexto!
>>>>>>> 4a191d24
<|MERGE_RESOLUTION|>--- conflicted
+++ resolved
@@ -169,14 +169,6 @@
 2. ✅ Added file system and web browsing tools  
 3. ✅ Tested it with a real task
 
-This is the core Dexto workflow: configure declaratively, let the runtime handle the complexity.
+This is the fundamental development workflow with Dexto: configure declaratively, let the runtime handle orchestration, and focus on your agent's purpose rather than implementation details.
 
-## Next Steps
-
-<<<<<<< HEAD
-- **Try pre-built agents**: [Install Your First Agent Tutorial](./install-first-agent-tutorial)
-- **Add more tools**: [Tools documentation](../concepts/tools.md)
-- **Build multi-agent systems**: [Multi-Agent Systems](../tutorials/multi-agent-systems.md)
-=======
-Continue to the [Install Your First Agent Tutorial](./install-first-agent-tutorial.mdx) to explore in-built agents that come with Dexto!
->>>>>>> 4a191d24
+Continue to the [Install Your First Agent Tutorial](./install-first-agent-tutorial.mdx) to explore in-built agents that come with Dexto!