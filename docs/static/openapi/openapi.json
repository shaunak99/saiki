{
  "openapi": "3.0.0",
  "info": {
    "title": "Dexto API",
    "version": "1.2.4",
    "description": "OpenAPI spec for the Dexto REST API server"
  },
  "servers": [
    {
      "url": "http://localhost:3001",
      "description": "Local development server (default port)"
    },
    {
      "url": "http://localhost:{port}",
      "description": "Local development server (custom port)",
      "variables": {
        "port": {
          "default": "3001",
          "description": "API server port"
        }
      }
    }
  ],
  "tags": [
    {
      "name": "system",
      "description": "System health and status endpoints"
    },
    {
      "name": "config",
      "description": "Agent configuration and greeting management"
    },
    {
      "name": "messages",
      "description": "Send messages to the agent and manage conversations"
    },
    {
      "name": "sessions",
      "description": "Create and manage conversation sessions"
    },
    {
      "name": "llm",
      "description": "Configure and switch between LLM providers and models"
    },
    {
      "name": "mcp",
      "description": "Manage Model Context Protocol (MCP) servers and tools"
    },
    {
      "name": "webhooks",
      "description": "Register and manage webhook endpoints for agent events"
    },
    {
      "name": "search",
      "description": "Search through messages and sessions"
    },
    {
      "name": "memory",
      "description": "Store and retrieve agent memories for context"
    },
    {
      "name": "prompts",
      "description": "Manage custom prompts and templates"
    },
    {
      "name": "resources",
      "description": "Access and manage resources from MCP servers and internal providers"
    },
    {
      "name": "agent",
      "description": "Current agent configuration and file operations"
    },
    {
      "name": "agents",
      "description": "Install, switch, and manage agent configurations"
    }
  ],
  "components": {
    "schemas": {
      "SessionScopes": {
        "type": "object",
        "properties": {
          "type": {
            "type": "string",
            "description": "Session type (primary, sub-agent, scheduled, task, or custom)"
          },
          "parentSessionId": {
            "type": "string",
            "description": "Parent session ID for hierarchical sessions"
          },
          "depth": {
            "type": "integer",
            "minimum": 0,
            "description": "Depth in session hierarchy"
          },
          "lifecycle": {
            "type": "string",
            "enum": [
              "ephemeral",
              "persistent"
            ],
            "description": "Lifecycle policy for the session"
          }
        },
        "required": [
          "type"
        ],
        "additionalProperties": false,
        "description": "Session scopes for filtering and organization"
      }
    },
    "parameters": {}
  },
  "paths": {
    "/health": {
      "get": {
        "summary": "Health Check",
        "description": "Returns server health status",
        "tags": [
          "system"
        ],
        "responses": {
          "200": {
            "description": "Server health",
            "content": {
              "text/plain": {
                "schema": {
                  "type": "string",
                  "example": "OK"
                }
              }
            }
          }
        }
      }
    },
    "/api/greeting": {
      "get": {
        "summary": "Get Greeting Message",
        "description": "Retrieves the greeting message from the agent configuration",
        "tags": [
          "config"
        ],
        "parameters": [
          {
            "schema": {
              "type": "string",
              "description": "Session identifier to retrieve session-specific greeting"
            },
            "required": false,
            "description": "Session identifier to retrieve session-specific greeting",
            "name": "sessionId",
            "in": "query"
          }
        ],
        "responses": {
          "200": {
            "description": "Greeting",
            "content": {
              "application/json": {
                "schema": {
                  "type": "object",
                  "properties": {
                    "greeting": {
                      "type": "string",
                      "description": "Greeting message from agent configuration"
                    }
                  },
                  "additionalProperties": false
                }
              }
            }
          }
        }
      }
    },
    "/api/message": {
      "post": {
        "summary": "Send Message (async)",
        "description": "Sends a message and returns immediately. The full response will be sent over WebSocket",
        "tags": [
          "messages"
        ],
        "requestBody": {
          "content": {
            "application/json": {
              "schema": {
                "type": "object",
                "properties": {
                  "message": {
                    "type": "string",
                    "description": "The user message text"
                  },
                  "sessionId": {
                    "type": "string",
                    "description": "The session to use for this message"
                  },
                  "stream": {
                    "type": "boolean",
                    "description": "Set to true to receive streaming chunks over WebSocket"
                  },
                  "imageData": {
                    "type": "object",
                    "properties": {
                      "base64": {
                        "type": "string",
                        "description": "Base64-encoded image data"
                      },
                      "mimeType": {
                        "type": "string",
                        "description": "The MIME type of the image (e.g., image/png)"
                      }
                    },
                    "required": [
                      "base64",
                      "mimeType"
                    ],
                    "description": "Optional image data to include with the message"
                  },
                  "fileData": {
                    "type": "object",
                    "properties": {
                      "base64": {
                        "type": "string",
                        "description": "Base64-encoded file data"
                      },
                      "mimeType": {
                        "type": "string",
                        "description": "The MIME type of the file (e.g., application/pdf)"
                      },
                      "filename": {
                        "type": "string",
                        "description": "The filename"
                      }
                    },
                    "required": [
                      "base64",
                      "mimeType"
                    ],
                    "description": "Optional file data to include with the message"
                  }
                },
                "description": "Request body for sending a message to the agent"
              }
            }
          }
        },
        "responses": {
          "202": {
            "description": "Message queued",
            "content": {
              "application/json": {
                "schema": {
                  "type": "object",
                  "properties": {
                    "response": {
                      "type": "string",
                      "description": "Agent response text"
                    },
                    "sessionId": {
                      "type": "string",
                      "description": "Session ID used for this message"
                    }
                  },
                  "required": [
                    "response",
                    "sessionId"
                  ],
                  "additionalProperties": false
                }
              }
            }
          },
          "400": {
            "description": "Validation error"
          }
        }
      }
    },
    "/api/message-sync": {
      "post": {
        "summary": "Send Message (sync)",
        "description": "Sends a message and waits for the full response",
        "tags": [
          "messages"
        ],
        "requestBody": {
          "content": {
            "application/json": {
              "schema": {
                "type": "object",
                "properties": {
                  "message": {
                    "type": "string",
                    "description": "The user message text"
                  },
                  "sessionId": {
                    "type": "string",
                    "description": "The session to use for this message"
                  },
                  "stream": {
                    "type": "boolean",
                    "description": "Set to true to receive streaming chunks over WebSocket"
                  },
                  "imageData": {
                    "type": "object",
                    "properties": {
                      "base64": {
                        "type": "string",
                        "description": "Base64-encoded image data"
                      },
                      "mimeType": {
                        "type": "string",
                        "description": "The MIME type of the image (e.g., image/png)"
                      }
                    },
                    "required": [
                      "base64",
                      "mimeType"
                    ],
                    "description": "Optional image data to include with the message"
                  },
                  "fileData": {
                    "type": "object",
                    "properties": {
                      "base64": {
                        "type": "string",
                        "description": "Base64-encoded file data"
                      },
                      "mimeType": {
                        "type": "string",
                        "description": "The MIME type of the file (e.g., application/pdf)"
                      },
                      "filename": {
                        "type": "string",
                        "description": "The filename"
                      }
                    },
                    "required": [
                      "base64",
                      "mimeType"
                    ],
                    "description": "Optional file data to include with the message"
                  }
                },
                "description": "Request body for sending a message to the agent"
              }
            }
          }
        },
        "responses": {
          "200": {
            "description": "Synchronous response",
            "content": {
              "application/json": {
                "schema": {
                  "type": "object",
                  "properties": {
                    "response": {
                      "type": "string",
                      "description": "Agent response text"
                    },
                    "sessionId": {
                      "type": "string",
                      "description": "Session ID used for this message"
                    }
                  },
                  "required": [
                    "response",
                    "sessionId"
                  ],
                  "additionalProperties": false
                }
              }
            }
          },
          "400": {
            "description": "Validation error"
          }
        }
      }
    },
    "/api/reset": {
      "post": {
        "summary": "Reset Conversation",
        "description": "Resets the conversation history for a given session",
        "tags": [
          "messages"
        ],
        "requestBody": {
          "content": {
            "application/json": {
              "schema": {
                "type": "object",
                "properties": {
                  "sessionId": {
                    "type": "string",
                    "description": "The ID of the session to reset"
                  }
                },
                "description": "Request body for resetting a conversation"
              }
            }
          }
        },
        "responses": {
          "200": {
            "description": "Reset initiated",
            "content": {
              "application/json": {
                "schema": {
                  "type": "object",
                  "properties": {
                    "status": {
                      "type": "string",
                      "description": "Status message indicating reset was initiated"
                    },
                    "sessionId": {
                      "type": "string",
                      "description": "Session ID that was reset (if specified)"
                    }
                  },
                  "required": [
                    "status"
                  ],
                  "additionalProperties": false
                }
              }
            }
          }
        }
      }
    },
    "/api/llm/current": {
      "get": {
        "summary": "Get Current LLM Config",
        "description": "Retrieves the current LLM configuration for the agent or a specific session",
        "tags": [
          "llm"
        ],
        "parameters": [
          {
            "schema": {
              "type": "string",
              "description": "Session identifier to retrieve session-specific LLM configuration"
            },
            "required": false,
            "description": "Session identifier to retrieve session-specific LLM configuration",
            "name": "sessionId",
            "in": "query"
          }
        ],
        "responses": {
          "200": {
            "description": "Current LLM config",
            "content": {
              "application/json": {
                "schema": {
                  "type": "object",
                  "properties": {
                    "config": {
                      "type": "object",
                      "properties": {
                        "provider": {
                          "type": "string",
                          "enum": [
                            "openai",
                            "openai-compatible",
                            "anthropic",
                            "google",
                            "groq",
                            "xai",
                            "cohere"
                          ],
                          "description": "LLM provider (e.g., 'openai', 'anthropic', 'google', 'groq')"
                        },
                        "model": {
                          "type": "string",
                          "description": "Specific model name for the selected provider"
                        },
                        "apiKey": {
                          "type": "string",
                          "description": "API key for provider; can be given directly or via $ENV reference"
                        },
                        "maxIterations": {
                          "type": "integer",
                          "minimum": 0,
                          "exclusiveMinimum": true,
                          "default": 50
                        },
                        "router": {
                          "type": "string",
                          "enum": [
                            "vercel",
                            "in-built"
                          ],
                          "default": "vercel"
                        },
                        "baseURL": {
                          "type": "string",
                          "description": "Base URL for provider (e.g., https://api.openai.com/v1). Only certain providers support this."
                        },
                        "maxInputTokens": {
                          "type": "integer",
                          "minimum": 0,
                          "exclusiveMinimum": true,
                          "description": "Max input tokens for history; required for unknown models"
                        },
                        "maxOutputTokens": {
                          "type": "integer",
                          "minimum": 0,
                          "exclusiveMinimum": true,
                          "description": "Max tokens for model output"
                        },
                        "temperature": {
                          "type": "number",
                          "nullable": true,
                          "minimum": 0,
                          "maximum": 1,
                          "description": "Randomness: 0 deterministic, 1 creative"
                        },
                        "allowedMediaTypes": {
                          "type": "array",
                          "items": {
                            "type": "string"
                          },
                          "description": "MIME type patterns for media expansion (e.g., \"image/*\", \"application/pdf\"). If omitted, uses model capabilities from registry. Supports wildcards."
                        },
                        "displayName": {
                          "type": "string",
                          "description": "Human-readable model display name"
                        }
                      },
                      "required": [
                        "provider",
                        "model",
                        "apiKey"
                      ],
                      "additionalProperties": false,
                      "description": "Current LLM configuration"
                    }
                  },
                  "required": [
                    "config"
                  ],
                  "description": "Response containing current LLM configuration"
                }
              }
            }
          }
        }
      }
    },
    "/api/llm/catalog": {
      "get": {
        "summary": "LLM Catalog",
        "description": "Providers, models, capabilities, and API key status",
        "tags": [
          "llm"
        ],
        "parameters": [
          {
            "schema": {
              "anyOf": [
                {
                  "type": "string"
                },
                {
                  "type": "array",
                  "items": {
                    "type": "string"
                  }
                }
              ],
              "description": "Comma-separated list of LLM providers to filter by"
            },
            "required": false,
            "description": "Comma-separated list of LLM providers to filter by",
            "name": "provider",
            "in": "query"
          },
          {
            "schema": {
              "anyOf": [
                {
                  "type": "string",
                  "enum": [
                    "true"
                  ]
                },
                {
                  "type": "string",
                  "enum": [
                    "false"
                  ]
                },
                {
                  "type": "string",
                  "enum": [
                    "1"
                  ]
                },
                {
                  "type": "string",
                  "enum": [
                    "0"
                  ]
                }
              ],
              "description": "Filter by API key presence (true or false)"
            },
            "required": false,
            "description": "Filter by API key presence (true or false)",
            "name": "hasKey",
            "in": "query"
          },
          {
            "schema": {
              "type": "string",
              "enum": [
                "vercel",
                "in-built"
              ],
              "description": "Filter by router type (vercel or in-built)"
            },
            "required": false,
            "description": "Filter by router type (vercel or in-built)",
            "name": "router",
            "in": "query"
          },
          {
            "schema": {
              "type": "string",
              "enum": [
                "pdf",
                "image",
                "audio"
              ],
              "description": "Filter by supported file type (audio, pdf, or image)"
            },
            "required": false,
            "description": "Filter by supported file type (audio, pdf, or image)",
            "name": "fileType",
            "in": "query"
          },
          {
            "schema": {
              "anyOf": [
                {
                  "type": "string",
                  "enum": [
                    "true"
                  ]
                },
                {
                  "type": "string",
                  "enum": [
                    "false"
                  ]
                },
                {
                  "type": "string",
                  "enum": [
                    "1"
                  ]
                },
                {
                  "type": "string",
                  "enum": [
                    "0"
                  ]
                }
              ],
              "description": "Include only default models (true or false)"
            },
            "required": false,
            "description": "Include only default models (true or false)",
            "name": "defaultOnly",
            "in": "query"
          },
          {
            "schema": {
              "type": "string",
              "enum": [
                "grouped",
                "flat"
              ],
              "default": "grouped",
              "description": "Response format mode (grouped by provider or flat list)"
            },
            "required": false,
            "description": "Response format mode (grouped by provider or flat list)",
            "name": "mode",
            "in": "query"
          }
        ],
        "responses": {
          "200": {
            "description": "LLM catalog",
            "content": {
              "application/json": {
                "schema": {
                  "anyOf": [
                    {
                      "type": "object",
                      "properties": {
                        "providers": {
                          "type": "object",
                          "additionalProperties": {
                            "type": "object",
                            "properties": {
                              "name": {
                                "type": "string",
                                "description": "Provider display name"
                              },
                              "hasApiKey": {
                                "type": "boolean",
                                "description": "Whether API key is configured"
                              },
                              "primaryEnvVar": {
                                "type": "string",
                                "description": "Primary environment variable for API key"
                              },
                              "supportedRouters": {
                                "type": "array",
                                "items": {
                                  "type": "string",
                                  "enum": [
                                    "vercel",
                                    "in-built"
                                  ]
                                },
                                "description": "Routing strategies supported by this provider"
                              },
                              "supportsBaseURL": {
                                "type": "boolean",
                                "description": "Whether custom base URLs are supported"
                              },
                              "models": {
                                "type": "array",
                                "items": {
                                  "type": "object",
                                  "properties": {
                                    "name": {
                                      "type": "string",
                                      "description": "Model name identifier"
                                    },
                                    "maxInputTokens": {
                                      "type": "integer",
                                      "minimum": 0,
                                      "exclusiveMinimum": true,
                                      "description": "Maximum input tokens"
                                    },
                                    "default": {
                                      "type": "boolean",
                                      "description": "Whether this is a default model"
                                    },
                                    "supportedFileTypes": {
                                      "type": "array",
                                      "items": {
                                        "type": "string",
                                        "enum": [
                                          "audio",
                                          "pdf",
                                          "image"
                                        ]
                                      },
                                      "description": "File types this model supports"
                                    },
                                    "supportedRouters": {
                                      "type": "array",
                                      "items": {
                                        "type": "string",
                                        "enum": [
                                          "vercel",
                                          "in-built"
                                        ]
                                      },
                                      "description": "Routing strategies this model supports"
                                    },
                                    "displayName": {
                                      "type": "string",
                                      "description": "Human-readable display name"
                                    },
                                    "pricing": {
                                      "type": "object",
                                      "properties": {
                                        "inputPerM": {
                                          "type": "number",
                                          "description": "Input cost per million tokens (USD)"
                                        },
                                        "outputPerM": {
                                          "type": "number",
                                          "description": "Output cost per million tokens (USD)"
                                        },
                                        "cacheReadPerM": {
                                          "type": "number",
                                          "description": "Cache read cost per million tokens"
                                        },
                                        "cacheWritePerM": {
                                          "type": "number",
                                          "description": "Cache write cost per million tokens"
                                        },
                                        "currency": {
                                          "type": "string",
                                          "enum": [
                                            "USD"
                                          ],
                                          "description": "Currency"
                                        },
                                        "unit": {
                                          "type": "string",
                                          "enum": [
                                            "per_million_tokens"
                                          ],
                                          "description": "Unit"
                                        }
                                      },
                                      "required": [
                                        "inputPerM",
                                        "outputPerM"
                                      ],
                                      "description": "Pricing information in USD per million tokens"
                                    }
                                  },
                                  "required": [
                                    "name",
                                    "maxInputTokens",
                                    "supportedFileTypes"
                                  ],
                                  "additionalProperties": false,
                                  "description": "Model information from LLM registry"
                                },
                                "description": "Models available from this provider"
                              },
                              "supportedFileTypes": {
                                "type": "array",
                                "items": {
                                  "type": "string",
                                  "enum": [
                                    "audio",
                                    "pdf",
                                    "image"
                                  ]
                                },
                                "description": "Provider-level file type support"
                              }
                            },
                            "required": [
                              "name",
                              "hasApiKey",
                              "primaryEnvVar",
                              "supportedRouters",
                              "supportsBaseURL",
                              "models",
                              "supportedFileTypes"
                            ],
                            "additionalProperties": false,
                            "description": "Provider catalog entry with models and capabilities"
                          },
                          "description": "Providers grouped by ID with their models and capabilities"
                        }
                      },
                      "required": [
                        "providers"
                      ],
                      "additionalProperties": false,
                      "description": "Grouped catalog response (mode=grouped)"
                    },
                    {
                      "type": "object",
                      "properties": {
                        "models": {
                          "type": "array",
                          "items": {
                            "type": "object",
                            "properties": {
                              "name": {
                                "type": "string",
                                "description": "Model name identifier"
                              },
                              "maxInputTokens": {
                                "type": "integer",
                                "minimum": 0,
                                "exclusiveMinimum": true,
                                "description": "Maximum input tokens"
                              },
                              "default": {
                                "type": "boolean",
                                "description": "Whether this is a default model"
                              },
                              "supportedFileTypes": {
                                "type": "array",
                                "items": {
                                  "type": "string",
                                  "enum": [
                                    "audio",
                                    "pdf",
                                    "image"
                                  ]
                                },
                                "description": "File types this model supports"
                              },
                              "supportedRouters": {
                                "type": "array",
                                "items": {
                                  "type": "string",
                                  "enum": [
                                    "vercel",
                                    "in-built"
                                  ]
                                },
                                "description": "Routing strategies this model supports"
                              },
                              "displayName": {
                                "type": "string",
                                "description": "Human-readable display name"
                              },
                              "pricing": {
                                "type": "object",
                                "properties": {
                                  "inputPerM": {
                                    "type": "number",
                                    "description": "Input cost per million tokens (USD)"
                                  },
                                  "outputPerM": {
                                    "type": "number",
                                    "description": "Output cost per million tokens (USD)"
                                  },
                                  "cacheReadPerM": {
                                    "type": "number",
                                    "description": "Cache read cost per million tokens"
                                  },
                                  "cacheWritePerM": {
                                    "type": "number",
                                    "description": "Cache write cost per million tokens"
                                  },
                                  "currency": {
                                    "type": "string",
                                    "enum": [
                                      "USD"
                                    ],
                                    "description": "Currency"
                                  },
                                  "unit": {
                                    "type": "string",
                                    "enum": [
                                      "per_million_tokens"
                                    ],
                                    "description": "Unit"
                                  }
                                },
                                "required": [
                                  "inputPerM",
                                  "outputPerM"
                                ],
                                "description": "Pricing information in USD per million tokens"
                              },
                              "provider": {
                                "type": "string",
                                "description": "Provider identifier for this model"
                              }
                            },
                            "required": [
                              "name",
                              "maxInputTokens",
                              "supportedFileTypes",
                              "provider"
                            ],
                            "additionalProperties": false,
                            "description": "Flattened model entry with provider information"
                          },
                          "description": "Flat list of all models with provider information"
                        }
                      },
                      "required": [
                        "models"
                      ],
                      "additionalProperties": false,
                      "description": "Flat catalog response (mode=flat)"
                    }
                  ],
                  "description": "LLM catalog in grouped or flat format based on mode query parameter"
                }
              }
            }
          }
        }
      }
    },
    "/api/llm/key": {
      "post": {
        "summary": "Save Provider API Key",
        "description": "Stores an API key for a provider in .env and makes it available immediately",
        "tags": [
          "llm"
        ],
        "requestBody": {
          "content": {
            "application/json": {
              "schema": {
                "type": "object",
                "properties": {
                  "provider": {
                    "type": "string",
                    "enum": [
                      "openai",
                      "openai-compatible",
                      "anthropic",
                      "google",
                      "groq",
                      "xai",
                      "cohere"
                    ],
                    "description": "LLM provider identifier (e.g., openai, anthropic)"
                  },
                  "apiKey": {
                    "type": "string",
                    "minLength": 1,
                    "description": "API key for the provider"
                  }
                },
                "required": [
                  "provider",
                  "apiKey"
                ],
                "description": "Request body for saving a provider API key"
              }
            }
          }
        },
        "responses": {
          "200": {
            "description": "API key saved",
            "content": {
              "application/json": {
                "schema": {
                  "type": "object",
                  "properties": {
                    "ok": {
                      "type": "boolean",
                      "enum": [
                        true
                      ],
                      "description": "Operation success indicator"
                    },
                    "provider": {
                      "type": "string",
                      "enum": [
                        "openai",
                        "openai-compatible",
                        "anthropic",
                        "google",
                        "groq",
                        "xai",
                        "cohere"
                      ],
                      "description": "Provider for which the key was saved"
                    },
                    "envVar": {
                      "type": "string",
                      "description": "Environment variable name where key was stored"
                    }
                  },
                  "required": [
                    "ok",
                    "provider",
                    "envVar"
                  ],
                  "additionalProperties": false,
                  "description": "API key save response"
                }
              }
            }
          }
        }
      }
    },
    "/api/llm/switch": {
      "post": {
        "summary": "Switch LLM",
        "description": "Switches the LLM configuration for the agent or a specific session",
        "tags": [
          "llm"
        ],
        "requestBody": {
          "content": {
            "application/json": {
              "schema": {
                "allOf": [
                  {
                    "type": "object",
                    "properties": {
                      "provider": {
                        "type": "string",
                        "enum": [
                          "openai",
                          "openai-compatible",
                          "anthropic",
                          "google",
                          "groq",
                          "xai",
                          "cohere"
                        ],
                        "description": "LLM provider (e.g., 'openai', 'anthropic', 'google', 'groq')"
                      },
                      "model": {
                        "type": "string",
                        "description": "Specific model name for the selected provider"
                      },
                      "apiKey": {
                        "type": "string",
                        "description": "API key for provider; can be given directly or via $ENV reference"
                      },
                      "maxIterations": {
                        "type": "integer",
                        "minimum": 0,
                        "exclusiveMinimum": true,
                        "description": "Max iterations for agentic loops"
                      },
                      "router": {
                        "type": "string",
                        "enum": [
                          "vercel",
                          "in-built"
                        ],
                        "description": "Router to use (vercel | in-built)"
                      },
                      "baseURL": {
                        "type": "string",
                        "description": "Base URL for provider (e.g., https://api.openai.com/v1). Only certain providers support this."
                      },
                      "maxInputTokens": {
                        "type": "integer",
                        "minimum": 0,
                        "exclusiveMinimum": true,
                        "description": "Max input tokens for history; required for unknown models"
                      },
                      "maxOutputTokens": {
                        "type": "integer",
                        "minimum": 0,
                        "exclusiveMinimum": true,
                        "description": "Max tokens for model output"
                      },
                      "temperature": {
                        "type": "number",
                        "nullable": true,
                        "minimum": 0,
                        "maximum": 1,
                        "description": "Randomness: 0 deterministic, 1 creative"
                      },
                      "allowedMediaTypes": {
                        "type": "array",
                        "items": {
                          "type": "string"
                        },
                        "description": "MIME type patterns for media expansion (e.g., \"image/*\", \"application/pdf\"). If omitted, uses model capabilities from registry. Supports wildcards."
                      }
                    },
                    "additionalProperties": false
                  },
                  {
                    "type": "object",
                    "properties": {
                      "sessionId": {
                        "type": "string",
                        "description": "Session identifier for session-specific LLM configuration"
                      }
                    }
                  }
                ],
                "description": "LLM switch request body with optional session ID and LLM fields"
              }
            }
          }
        },
        "responses": {
          "200": {
            "description": "LLM switch result",
            "content": {
              "application/json": {
                "schema": {
                  "type": "object",
                  "properties": {
                    "config": {
                      "type": "object",
                      "properties": {
                        "provider": {
                          "type": "string",
                          "enum": [
                            "openai",
                            "openai-compatible",
                            "anthropic",
                            "google",
                            "groq",
                            "xai",
                            "cohere"
                          ],
                          "description": "LLM provider (e.g., 'openai', 'anthropic', 'google', 'groq')"
                        },
                        "model": {
                          "type": "string",
                          "description": "Specific model name for the selected provider"
                        },
                        "apiKey": {
                          "type": "string",
                          "description": "API key for provider; can be given directly or via $ENV reference"
                        },
                        "maxIterations": {
                          "type": "integer",
                          "minimum": 0,
                          "exclusiveMinimum": true,
                          "default": 50
                        },
                        "router": {
                          "type": "string",
                          "enum": [
                            "vercel",
                            "in-built"
                          ],
                          "default": "vercel"
                        },
                        "baseURL": {
                          "type": "string",
                          "description": "Base URL for provider (e.g., https://api.openai.com/v1). Only certain providers support this."
                        },
                        "maxInputTokens": {
                          "type": "integer",
                          "minimum": 0,
                          "exclusiveMinimum": true,
                          "description": "Max input tokens for history; required for unknown models"
                        },
                        "maxOutputTokens": {
                          "type": "integer",
                          "minimum": 0,
                          "exclusiveMinimum": true,
                          "description": "Max tokens for model output"
                        },
                        "temperature": {
                          "type": "number",
                          "nullable": true,
                          "minimum": 0,
                          "maximum": 1,
                          "description": "Randomness: 0 deterministic, 1 creative"
                        },
                        "allowedMediaTypes": {
                          "type": "array",
                          "items": {
                            "type": "string"
                          },
                          "description": "MIME type patterns for media expansion (e.g., \"image/*\", \"application/pdf\"). If omitted, uses model capabilities from registry. Supports wildcards."
                        }
                      },
                      "required": [
                        "provider",
                        "model",
                        "apiKey"
                      ],
                      "additionalProperties": false,
                      "description": "New LLM configuration with all defaults applied"
                    },
                    "sessionId": {
                      "type": "string",
                      "description": "Session ID if session-specific switch"
                    }
                  },
                  "required": [
                    "config"
                  ],
                  "description": "LLM switch result"
                }
              }
            }
          }
        }
      }
    },
    "/api/sessions": {
      "get": {
        "summary": "List Sessions",
        "description": "Retrieves a list of active sessions, optionally filtered by scope criteria",
        "tags": [
          "sessions"
        ],
        "parameters": [
          {
            "schema": {
              "type": "string",
              "description": "Filter by session type"
            },
            "required": false,
            "description": "Filter by session type",
            "name": "type",
            "in": "query"
          },
          {
            "schema": {
              "type": "string",
              "description": "Filter by parent session ID"
            },
            "required": false,
            "description": "Filter by parent session ID",
            "name": "parentSessionId",
            "in": "query"
          },
          {
            "schema": {
              "type": "integer",
              "nullable": true,
              "minimum": 0,
              "description": "Filter by depth"
            },
            "required": false,
            "description": "Filter by depth",
            "name": "depth",
            "in": "query"
          },
          {
            "schema": {
              "type": "string",
              "enum": [
                "ephemeral",
                "persistent"
              ],
              "description": "Filter by lifecycle policy"
            },
            "required": false,
            "description": "Filter by lifecycle policy",
            "name": "lifecycle",
            "in": "query"
          }
        ],
        "responses": {
          "200": {
            "description": "List of sessions matching filters",
            "content": {
              "application/json": {
                "schema": {
                  "type": "object",
                  "properties": {
                    "sessions": {
                      "type": "array",
                      "items": {
                        "type": "object",
                        "properties": {
                          "id": {
                            "type": "string",
                            "description": "Unique session identifier"
                          },
                          "createdAt": {
                            "type": "integer",
                            "nullable": true,
                            "minimum": 0,
                            "exclusiveMinimum": true,
                            "description": "Creation timestamp (Unix ms, null if unavailable)"
                          },
                          "lastActivity": {
                            "type": "integer",
                            "nullable": true,
                            "minimum": 0,
                            "exclusiveMinimum": true,
                            "description": "Last activity timestamp (Unix ms, null if unavailable)"
                          },
                          "messageCount": {
                            "type": "integer",
                            "minimum": 0,
                            "description": "Total number of messages in session"
                          },
                          "title": {
                            "type": "string",
                            "nullable": true,
                            "description": "Optional session title"
                          },
                          "scopes": {
                            "$ref": "#/components/schemas/SessionScopes"
                          },
                          "metadata": {
                            "type": "object",
                            "additionalProperties": {
                              "nullable": true
                            },
                            "description": "Type-specific flexible metadata (not indexed)"
                          }
                        },
                        "required": [
                          "id",
                          "createdAt",
                          "lastActivity",
                          "messageCount",
                          "scopes"
                        ],
                        "additionalProperties": false,
                        "description": "Session metadata"
                      },
                      "description": "Array of session metadata objects"
                    }
                  },
                  "required": [
                    "sessions"
                  ],
                  "additionalProperties": false
                }
              }
            }
          }
        }
      },
      "post": {
        "summary": "Create Session",
        "description": "Creates a new session",
        "tags": [
          "sessions"
        ],
        "requestBody": {
          "content": {
            "application/json": {
              "schema": {
                "type": "object",
                "properties": {
                  "sessionId": {
                    "type": "string",
                    "description": "A custom ID for the new session"
                  }
                },
                "description": "Request body for creating a new session"
              }
            }
          }
        },
        "responses": {
          "201": {
            "description": "Session created successfully",
            "content": {
              "application/json": {
                "schema": {
                  "type": "object",
                  "properties": {
                    "session": {
                      "type": "object",
                      "properties": {
                        "id": {
                          "type": "string",
                          "description": "Unique session identifier"
                        },
                        "createdAt": {
                          "type": "integer",
                          "nullable": true,
                          "minimum": 0,
                          "exclusiveMinimum": true,
                          "description": "Creation timestamp (Unix ms, null if unavailable)"
                        },
                        "lastActivity": {
                          "type": "integer",
                          "nullable": true,
                          "minimum": 0,
                          "exclusiveMinimum": true,
                          "description": "Last activity timestamp (Unix ms, null if unavailable)"
                        },
                        "messageCount": {
                          "type": "integer",
                          "minimum": 0,
                          "description": "Total number of messages in session"
                        },
                        "title": {
                          "type": "string",
                          "nullable": true,
                          "description": "Optional session title"
                        },
                        "scopes": {
                          "$ref": "#/components/schemas/SessionScopes"
                        },
                        "metadata": {
                          "type": "object",
                          "additionalProperties": {
                            "nullable": true
                          },
                          "description": "Type-specific flexible metadata (not indexed)"
                        }
                      },
                      "required": [
                        "id",
                        "createdAt",
                        "lastActivity",
                        "messageCount",
                        "scopes"
                      ],
                      "additionalProperties": false,
                      "description": "Newly created session metadata"
                    }
                  },
                  "required": [
                    "session"
                  ],
                  "additionalProperties": false
                }
              }
            }
          }
        }
      }
    },
    "/api/sessions/current": {
      "get": {
        "summary": "Get Current Session",
        "description": "Retrieves the ID of the currently active session",
        "tags": [
          "sessions"
        ],
        "responses": {
          "200": {
            "description": "Current active session ID",
            "content": {
              "application/json": {
                "schema": {
                  "type": "object",
                  "properties": {
                    "currentSessionId": {
                      "type": "string",
                      "nullable": true,
                      "description": "ID of the current session, or null if none"
                    }
                  },
                  "required": [
                    "currentSessionId"
                  ],
                  "additionalProperties": false
                }
              }
            }
          }
        }
      }
    },
    "/api/sessions/{sessionId}": {
      "get": {
        "summary": "Get Session Details",
        "description": "Fetches details for a specific session",
        "tags": [
          "sessions"
        ],
        "parameters": [
          {
            "schema": {
              "type": "string",
              "description": "Session identifier"
            },
            "required": true,
            "description": "Session identifier",
            "name": "sessionId",
            "in": "path"
          }
        ],
        "responses": {
          "200": {
            "description": "Session details with metadata",
            "content": {
              "application/json": {
                "schema": {
                  "type": "object",
                  "properties": {
                    "session": {
                      "type": "object",
                      "properties": {
                        "id": {
                          "type": "string",
                          "description": "Unique session identifier"
                        },
                        "createdAt": {
                          "type": "integer",
                          "nullable": true,
                          "minimum": 0,
                          "exclusiveMinimum": true,
                          "description": "Creation timestamp (Unix ms, null if unavailable)"
                        },
                        "lastActivity": {
                          "type": "integer",
                          "nullable": true,
                          "minimum": 0,
                          "exclusiveMinimum": true,
                          "description": "Last activity timestamp (Unix ms, null if unavailable)"
                        },
                        "messageCount": {
                          "type": "integer",
                          "minimum": 0,
                          "description": "Total number of messages in session"
                        },
                        "title": {
                          "type": "string",
                          "nullable": true,
                          "description": "Optional session title"
                        },
                        "scopes": {
                          "$ref": "#/components/schemas/SessionScopes"
                        },
                        "metadata": {
                          "type": "object",
                          "additionalProperties": {
                            "nullable": true
                          },
                          "description": "Type-specific flexible metadata (not indexed)"
                        },
                        "history": {
                          "type": "integer",
                          "minimum": 0,
                          "description": "Number of messages in history"
                        }
                      },
                      "required": [
                        "id",
                        "createdAt",
                        "lastActivity",
                        "messageCount",
                        "scopes",
                        "history"
                      ],
                      "additionalProperties": false,
                      "description": "Session metadata with history count"
                    }
                  },
                  "required": [
                    "session"
                  ],
                  "additionalProperties": false
                }
              }
            }
          }
        }
      },
      "delete": {
        "summary": "Delete Session",
        "description": "Permanently deletes a session and all its conversation history. This action cannot be undone",
        "tags": [
          "sessions"
        ],
        "parameters": [
          {
            "schema": {
              "type": "string",
              "description": "Session identifier"
            },
            "required": true,
            "description": "Session identifier",
            "name": "sessionId",
            "in": "path"
          }
        ],
        "responses": {
          "200": {
            "description": "Session deleted successfully",
            "content": {
              "application/json": {
                "schema": {
                  "type": "object",
                  "properties": {
                    "status": {
                      "type": "string",
                      "enum": [
                        "deleted"
                      ],
                      "description": "Deletion status"
                    },
                    "sessionId": {
                      "type": "string",
                      "description": "ID of the deleted session"
                    }
                  },
                  "required": [
                    "status",
                    "sessionId"
                  ],
                  "additionalProperties": false
                }
              }
            }
          }
        }
      },
      "patch": {
        "summary": "Update Session Title",
        "description": "Updates the title of an existing session",
        "tags": [
          "sessions"
        ],
        "parameters": [
          {
            "schema": {
              "type": "string",
              "description": "Session identifier"
            },
            "required": true,
            "description": "Session identifier",
            "name": "sessionId",
            "in": "path"
          }
        ],
        "requestBody": {
          "content": {
            "application/json": {
              "schema": {
                "type": "object",
                "properties": {
                  "title": {
                    "type": "string",
                    "minLength": 1,
                    "maxLength": 120,
                    "description": "New title for the session (maximum 120 characters)"
                  }
                },
                "required": [
                  "title"
                ]
              }
            }
          }
        },
        "responses": {
          "200": {
            "description": "Session updated successfully",
            "content": {
              "application/json": {
                "schema": {
                  "type": "object",
                  "properties": {
                    "session": {
                      "type": "object",
                      "properties": {
                        "id": {
                          "type": "string",
                          "description": "Unique session identifier"
                        },
                        "createdAt": {
                          "type": "integer",
                          "nullable": true,
                          "minimum": 0,
                          "exclusiveMinimum": true,
                          "description": "Creation timestamp (Unix ms, null if unavailable)"
                        },
                        "lastActivity": {
                          "type": "integer",
                          "nullable": true,
                          "minimum": 0,
                          "exclusiveMinimum": true,
                          "description": "Last activity timestamp (Unix ms, null if unavailable)"
                        },
                        "messageCount": {
                          "type": "integer",
                          "minimum": 0,
                          "description": "Total number of messages in session"
                        },
                        "title": {
                          "type": "string",
                          "nullable": true,
                          "description": "Optional session title"
                        },
                        "scopes": {
                          "$ref": "#/components/schemas/SessionScopes"
                        },
                        "metadata": {
                          "type": "object",
                          "additionalProperties": {
                            "nullable": true
                          },
                          "description": "Type-specific flexible metadata (not indexed)"
                        }
                      },
                      "required": [
                        "id",
                        "createdAt",
                        "lastActivity",
                        "messageCount",
                        "scopes"
                      ],
                      "additionalProperties": false,
                      "description": "Updated session metadata"
                    }
                  },
                  "required": [
                    "session"
                  ],
                  "additionalProperties": false
                }
              }
            }
          }
        }
      }
    },
    "/api/sessions/{sessionId}/history": {
      "get": {
        "summary": "Get Session History",
        "description": "Retrieves the conversation history for a session",
        "tags": [
          "sessions"
        ],
        "parameters": [
          {
            "schema": {
              "type": "string",
              "description": "Session identifier"
            },
            "required": true,
            "description": "Session identifier",
            "name": "sessionId",
            "in": "path"
          }
        ],
        "responses": {
          "200": {
            "description": "Session conversation history",
            "content": {
              "application/json": {
                "schema": {
                  "type": "object",
                  "properties": {
                    "history": {
                      "type": "array",
                      "items": {
                        "type": "object",
                        "properties": {
                          "role": {
                            "type": "string",
                            "enum": [
                              "system",
                              "user",
                              "assistant",
                              "tool"
                            ],
                            "description": "Role of the message sender"
                          },
                          "timestamp": {
                            "type": "integer",
                            "minimum": 0,
                            "exclusiveMinimum": true,
                            "description": "Creation timestamp (Unix ms)"
                          },
                          "content": {
                            "anyOf": [
                              {
                                "type": "string"
                              },
                              {
                                "nullable": true
                              },
                              {
                                "type": "array",
                                "items": {
                                  "oneOf": [
                                    {
                                      "type": "object",
                                      "properties": {
                                        "type": {
                                          "type": "string",
                                          "enum": [
                                            "text"
                                          ],
                                          "description": "Part type: text"
                                        },
                                        "text": {
                                          "type": "string",
                                          "description": "Text content"
                                        }
                                      },
                                      "required": [
                                        "type",
                                        "text"
                                      ],
                                      "additionalProperties": false,
                                      "description": "Text content part"
                                    },
                                    {
                                      "type": "object",
                                      "properties": {
                                        "type": {
                                          "type": "string",
                                          "enum": [
                                            "image"
                                          ],
                                          "description": "Part type: image"
                                        },
                                        "image": {
                                          "description": "Image data (string, binary, or URL)"
                                        },
                                        "mimeType": {
                                          "type": "string",
                                          "description": "MIME type of the image"
                                        }
                                      },
                                      "required": [
                                        "type",
                                        "image"
                                      ],
                                      "additionalProperties": false,
                                      "description": "Image content part"
                                    },
                                    {
                                      "type": "object",
                                      "properties": {
                                        "type": {
                                          "type": "string",
                                          "enum": [
                                            "file"
                                          ],
                                          "description": "Part type: file"
                                        },
                                        "data": {
                                          "description": "File data (string, binary, or URL)"
                                        },
                                        "mimeType": {
                                          "type": "string",
                                          "description": "MIME type of the file"
                                        },
                                        "filename": {
                                          "type": "string",
                                          "description": "Optional filename"
                                        }
                                      },
                                      "required": [
                                        "type",
                                        "data",
                                        "mimeType"
                                      ],
                                      "additionalProperties": false,
                                      "description": "File content part"
                                    }
                                  ],
                                  "description": "Message content part (text, image, or file)"
                                }
                              },
                              {
                                "nullable": true
                              }
                            ],
                            "description": "Message content (string, null, or array of parts)"
                          },
                          "reasoning": {
                            "type": "string",
                            "description": "Optional model reasoning text"
                          },
                          "tokenUsage": {
                            "type": "object",
                            "properties": {
                              "inputTokens": {
                                "type": "integer",
                                "minimum": 0,
                                "description": "Number of input tokens"
                              },
                              "outputTokens": {
                                "type": "integer",
                                "minimum": 0,
                                "description": "Number of output tokens"
                              },
                              "reasoningTokens": {
                                "type": "integer",
                                "minimum": 0,
                                "description": "Number of reasoning tokens"
                              },
                              "totalTokens": {
                                "type": "integer",
                                "minimum": 0,
                                "description": "Total tokens used"
                              }
                            },
                            "additionalProperties": false,
                            "description": "Optional token usage accounting"
                          },
                          "model": {
                            "type": "string",
                            "description": "Model identifier for assistant messages"
                          },
                          "provider": {
                            "type": "string",
                            "description": "Provider identifier for assistant messages"
                          },
                          "router": {
                            "type": "string",
                            "description": "Router metadata for assistant messages"
                          },
                          "toolCalls": {
                            "type": "array",
                            "items": {
                              "type": "object",
                              "properties": {
                                "id": {
                                  "type": "string",
                                  "description": "Unique identifier for this tool call"
                                },
                                "type": {
                                  "type": "string",
                                  "enum": [
                                    "function"
                                  ],
                                  "description": "Tool call type (currently only function is supported)"
                                },
                                "function": {
                                  "type": "object",
                                  "properties": {
                                    "name": {
                                      "type": "string",
                                      "description": "Name of the function to call"
                                    },
                                    "arguments": {
                                      "type": "string",
                                      "description": "Arguments for the function in JSON string format"
                                    }
                                  },
                                  "required": [
                                    "name",
                                    "arguments"
                                  ],
                                  "additionalProperties": false,
                                  "description": "Function call details"
                                }
                              },
                              "required": [
                                "id",
                                "type",
                                "function"
                              ],
                              "additionalProperties": false,
                              "description": "Tool call made by the assistant"
                            },
                            "description": "Tool calls made by the assistant"
                          },
                          "toolCallId": {
                            "type": "string",
                            "description": "ID of the tool call this message responds to"
                          },
                          "name": {
                            "type": "string",
                            "description": "Name of the tool that produced this result"
                          }
                        },
                        "required": [
                          "role",
                          "content"
                        ],
                        "additionalProperties": false,
                        "description": "Internal message representation"
                      },
                      "description": "Array of messages in conversation history"
                    }
                  },
                  "required": [
                    "history"
                  ],
                  "additionalProperties": false
                }
              }
            }
          }
        }
      }
    },
    "/api/sessions/{sessionId}/cancel": {
      "post": {
        "summary": "Cancel Session Run",
        "description": "Cancels an in-flight agent run for the specified session",
        "tags": [
          "sessions"
        ],
        "parameters": [
          {
            "schema": {
              "type": "string",
              "description": "Session identifier"
            },
            "required": true,
            "description": "Session identifier",
            "name": "sessionId",
            "in": "path"
          }
        ],
        "responses": {
          "200": {
            "description": "Cancel operation result",
            "content": {
              "application/json": {
                "schema": {
                  "type": "object",
                  "properties": {
                    "cancelled": {
                      "type": "boolean",
                      "description": "Whether a run was cancelled"
                    },
                    "sessionId": {
                      "type": "string",
                      "description": "Session ID"
                    }
                  },
                  "required": [
                    "cancelled",
                    "sessionId"
                  ],
                  "additionalProperties": false
                }
              }
            }
          }
        }
      }
    },
    "/api/sessions/{sessionId}/load": {
      "post": {
        "summary": "Load Session",
        "description": "Sets a session as the current active session",
        "tags": [
          "sessions"
        ],
        "parameters": [
          {
            "schema": {
              "type": "string",
              "description": "Session identifier"
            },
            "required": true,
            "description": "Session identifier",
            "name": "sessionId",
            "in": "path"
          }
        ],
        "requestBody": {
          "content": {
            "application/json": {
              "schema": {
                "type": "object",
                "properties": {},
                "additionalProperties": false
              }
            }
          }
        },
        "responses": {
          "200": {
            "description": "Session loaded or reset successfully",
            "content": {
              "application/json": {
                "schema": {
                  "type": "object",
                  "properties": {
                    "status": {
                      "type": "string",
                      "enum": [
                        "loaded",
                        "reset"
                      ],
                      "description": "Operation status"
                    },
                    "sessionId": {
                      "type": "string",
                      "nullable": true,
                      "description": "Loaded session ID or null if reset"
                    },
                    "currentSession": {
                      "type": "string",
                      "nullable": true,
                      "description": "Current active session ID"
                    }
                  },
                  "required": [
                    "status",
                    "sessionId",
                    "currentSession"
                  ],
                  "additionalProperties": false
                }
              }
            }
          }
        }
      }
    },
    "/api/search/messages": {
      "get": {
        "summary": "Search Messages",
        "description": "Searches for messages across all sessions or within a specific session",
        "tags": [
          "search"
        ],
        "parameters": [
          {
            "schema": {
              "type": "string",
              "minLength": 1,
              "description": "Search query string"
            },
            "required": true,
            "description": "Search query string",
            "name": "q",
            "in": "query"
          },
          {
            "schema": {
              "type": "number",
              "minimum": 1,
              "maximum": 100,
              "description": "Maximum number of results to return (default: 20)"
            },
            "required": false,
            "description": "Maximum number of results to return (default: 20)",
            "name": "limit",
            "in": "query"
          },
          {
            "schema": {
              "type": "number",
              "nullable": true,
              "minimum": 0,
              "description": "Number of results to skip for pagination (default: 0)"
            },
            "required": false,
            "description": "Number of results to skip for pagination (default: 0)",
            "name": "offset",
            "in": "query"
          },
          {
            "schema": {
              "type": "string",
              "description": "Limit search to a specific session"
            },
            "required": false,
            "description": "Limit search to a specific session",
            "name": "sessionId",
            "in": "query"
          },
          {
            "schema": {
              "type": "string",
              "enum": [
                "user",
                "assistant",
                "system",
                "tool"
              ],
              "description": "Filter by message role"
            },
            "required": false,
            "description": "Filter by message role",
            "name": "role",
            "in": "query"
          }
        ],
        "responses": {
          "200": {
            "description": "Message search results",
            "content": {
              "application/json": {
                "schema": {
                  "type": "object",
                  "properties": {
                    "results": {
                      "type": "array",
                      "items": {
                        "type": "object",
                        "properties": {
                          "sessionId": {
                            "type": "string",
                            "description": "Session ID where the message was found"
                          },
                          "message": {
                            "type": "object",
                            "properties": {
                              "role": {
                                "type": "string",
                                "enum": [
                                  "system",
                                  "user",
                                  "assistant",
                                  "tool"
                                ],
                                "description": "Role of the message sender"
                              },
                              "timestamp": {
                                "type": "integer",
                                "minimum": 0,
                                "exclusiveMinimum": true,
                                "description": "Creation timestamp (Unix ms)"
                              },
                              "content": {
                                "anyOf": [
                                  {
                                    "type": "string"
                                  },
                                  {
                                    "nullable": true
                                  },
                                  {
                                    "type": "array",
                                    "items": {
                                      "oneOf": [
                                        {
                                          "type": "object",
                                          "properties": {
                                            "type": {
                                              "type": "string",
                                              "enum": [
                                                "text"
                                              ],
                                              "description": "Part type: text"
                                            },
                                            "text": {
                                              "type": "string",
                                              "description": "Text content"
                                            }
                                          },
                                          "required": [
                                            "type",
                                            "text"
                                          ],
                                          "additionalProperties": false,
                                          "description": "Text content part"
                                        },
                                        {
                                          "type": "object",
                                          "properties": {
                                            "type": {
                                              "type": "string",
                                              "enum": [
                                                "image"
                                              ],
                                              "description": "Part type: image"
                                            },
                                            "image": {
                                              "description": "Image data (string, binary, or URL)"
                                            },
                                            "mimeType": {
                                              "type": "string",
                                              "description": "MIME type of the image"
                                            }
                                          },
                                          "required": [
                                            "type",
                                            "image"
                                          ],
                                          "additionalProperties": false,
                                          "description": "Image content part"
                                        },
                                        {
                                          "type": "object",
                                          "properties": {
                                            "type": {
                                              "type": "string",
                                              "enum": [
                                                "file"
                                              ],
                                              "description": "Part type: file"
                                            },
                                            "data": {
                                              "description": "File data (string, binary, or URL)"
                                            },
                                            "mimeType": {
                                              "type": "string",
                                              "description": "MIME type of the file"
                                            },
                                            "filename": {
                                              "type": "string",
                                              "description": "Optional filename"
                                            }
                                          },
                                          "required": [
                                            "type",
                                            "data",
                                            "mimeType"
                                          ],
                                          "additionalProperties": false,
                                          "description": "File content part"
                                        }
                                      ],
                                      "description": "Message content part (text, image, or file)"
                                    }
                                  },
                                  {
                                    "nullable": true
                                  }
                                ],
                                "description": "Message content (string, null, or array of parts)"
                              },
                              "reasoning": {
                                "type": "string",
                                "description": "Optional model reasoning text"
                              },
                              "tokenUsage": {
                                "type": "object",
                                "properties": {
                                  "inputTokens": {
                                    "type": "integer",
                                    "minimum": 0,
                                    "description": "Number of input tokens"
                                  },
                                  "outputTokens": {
                                    "type": "integer",
                                    "minimum": 0,
                                    "description": "Number of output tokens"
                                  },
                                  "reasoningTokens": {
                                    "type": "integer",
                                    "minimum": 0,
                                    "description": "Number of reasoning tokens"
                                  },
                                  "totalTokens": {
                                    "type": "integer",
                                    "minimum": 0,
                                    "description": "Total tokens used"
                                  }
                                },
                                "additionalProperties": false,
                                "description": "Optional token usage accounting"
                              },
                              "model": {
                                "type": "string",
                                "description": "Model identifier for assistant messages"
                              },
                              "provider": {
                                "type": "string",
                                "description": "Provider identifier for assistant messages"
                              },
                              "router": {
                                "type": "string",
                                "description": "Router metadata for assistant messages"
                              },
                              "toolCalls": {
                                "type": "array",
                                "items": {
                                  "type": "object",
                                  "properties": {
                                    "id": {
                                      "type": "string",
                                      "description": "Unique identifier for this tool call"
                                    },
                                    "type": {
                                      "type": "string",
                                      "enum": [
                                        "function"
                                      ],
                                      "description": "Tool call type (currently only function is supported)"
                                    },
                                    "function": {
                                      "type": "object",
                                      "properties": {
                                        "name": {
                                          "type": "string",
                                          "description": "Name of the function to call"
                                        },
                                        "arguments": {
                                          "type": "string",
                                          "description": "Arguments for the function in JSON string format"
                                        }
                                      },
                                      "required": [
                                        "name",
                                        "arguments"
                                      ],
                                      "additionalProperties": false,
                                      "description": "Function call details"
                                    }
                                  },
                                  "required": [
                                    "id",
                                    "type",
                                    "function"
                                  ],
                                  "additionalProperties": false,
                                  "description": "Tool call made by the assistant"
                                },
                                "description": "Tool calls made by the assistant"
                              },
                              "toolCallId": {
                                "type": "string",
                                "description": "ID of the tool call this message responds to"
                              },
                              "name": {
                                "type": "string",
                                "description": "Name of the tool that produced this result"
                              }
                            },
                            "required": [
                              "role",
                              "content"
                            ],
                            "additionalProperties": false,
                            "description": "The message that matched the search"
                          },
                          "matchedText": {
                            "type": "string",
                            "description": "The specific text that matched the search query"
                          },
                          "context": {
                            "type": "string",
                            "description": "Context around the match for preview"
                          },
                          "messageIndex": {
                            "type": "integer",
                            "minimum": 0,
                            "description": "Index of the message within the session"
                          }
                        },
                        "required": [
                          "sessionId",
                          "message",
                          "matchedText",
                          "context",
                          "messageIndex"
                        ],
                        "additionalProperties": false,
                        "description": "Result of a message search"
                      },
                      "description": "Array of search results"
                    },
                    "total": {
                      "type": "integer",
                      "minimum": 0,
                      "description": "Total number of results available"
                    },
                    "hasMore": {
                      "type": "boolean",
                      "description": "Whether there are more results beyond the current page"
                    },
                    "query": {
                      "type": "string",
                      "description": "Query that was searched"
                    }
                  },
                  "required": [
                    "results",
                    "total",
                    "hasMore",
                    "query"
                  ],
                  "additionalProperties": false,
                  "description": "Message search response"
                }
              }
            }
          }
        }
      }
    },
    "/api/search/sessions": {
      "get": {
        "summary": "Search Sessions",
        "description": "Searches for sessions that contain the specified query",
        "tags": [
          "search"
        ],
        "parameters": [
          {
            "schema": {
              "type": "string",
              "minLength": 1,
              "description": "Search query string"
            },
            "required": true,
            "description": "Search query string",
            "name": "q",
            "in": "query"
          }
        ],
        "responses": {
          "200": {
            "description": "Session search results",
            "content": {
              "application/json": {
                "schema": {
                  "type": "object",
                  "properties": {
                    "results": {
                      "type": "array",
                      "items": {
                        "type": "object",
                        "properties": {
                          "sessionId": {
                            "type": "string",
                            "description": "Session ID"
                          },
                          "matchCount": {
                            "type": "integer",
                            "minimum": 0,
                            "description": "Number of messages that matched in this session"
                          },
                          "firstMatch": {
                            "type": "object",
                            "properties": {
                              "sessionId": {
                                "type": "string",
                                "description": "Session ID where the message was found"
                              },
                              "message": {
                                "type": "object",
                                "properties": {
                                  "role": {
                                    "type": "string",
                                    "enum": [
                                      "system",
                                      "user",
                                      "assistant",
                                      "tool"
                                    ],
                                    "description": "Role of the message sender"
                                  },
                                  "timestamp": {
                                    "type": "integer",
                                    "minimum": 0,
                                    "exclusiveMinimum": true,
                                    "description": "Creation timestamp (Unix ms)"
                                  },
                                  "content": {
                                    "anyOf": [
                                      {
                                        "type": "string"
                                      },
                                      {
                                        "nullable": true
                                      },
                                      {
                                        "type": "array",
                                        "items": {
                                          "oneOf": [
                                            {
                                              "type": "object",
                                              "properties": {
                                                "type": {
                                                  "type": "string",
                                                  "enum": [
                                                    "text"
                                                  ],
                                                  "description": "Part type: text"
                                                },
                                                "text": {
                                                  "type": "string",
                                                  "description": "Text content"
                                                }
                                              },
                                              "required": [
                                                "type",
                                                "text"
                                              ],
                                              "additionalProperties": false,
                                              "description": "Text content part"
                                            },
                                            {
                                              "type": "object",
                                              "properties": {
                                                "type": {
                                                  "type": "string",
                                                  "enum": [
                                                    "image"
                                                  ],
                                                  "description": "Part type: image"
                                                },
                                                "image": {
                                                  "description": "Image data (string, binary, or URL)"
                                                },
                                                "mimeType": {
                                                  "type": "string",
                                                  "description": "MIME type of the image"
                                                }
                                              },
                                              "required": [
                                                "type",
                                                "image"
                                              ],
                                              "additionalProperties": false,
                                              "description": "Image content part"
                                            },
                                            {
                                              "type": "object",
                                              "properties": {
                                                "type": {
                                                  "type": "string",
                                                  "enum": [
                                                    "file"
                                                  ],
                                                  "description": "Part type: file"
                                                },
                                                "data": {
                                                  "description": "File data (string, binary, or URL)"
                                                },
                                                "mimeType": {
                                                  "type": "string",
                                                  "description": "MIME type of the file"
                                                },
                                                "filename": {
                                                  "type": "string",
                                                  "description": "Optional filename"
                                                }
                                              },
                                              "required": [
                                                "type",
                                                "data",
                                                "mimeType"
                                              ],
                                              "additionalProperties": false,
                                              "description": "File content part"
                                            }
                                          ],
                                          "description": "Message content part (text, image, or file)"
                                        }
                                      },
                                      {
                                        "nullable": true
                                      }
                                    ],
                                    "description": "Message content (string, null, or array of parts)"
                                  },
                                  "reasoning": {
                                    "type": "string",
                                    "description": "Optional model reasoning text"
                                  },
                                  "tokenUsage": {
                                    "type": "object",
                                    "properties": {
                                      "inputTokens": {
                                        "type": "integer",
                                        "minimum": 0,
                                        "description": "Number of input tokens"
                                      },
                                      "outputTokens": {
                                        "type": "integer",
                                        "minimum": 0,
                                        "description": "Number of output tokens"
                                      },
                                      "reasoningTokens": {
                                        "type": "integer",
                                        "minimum": 0,
                                        "description": "Number of reasoning tokens"
                                      },
                                      "totalTokens": {
                                        "type": "integer",
                                        "minimum": 0,
                                        "description": "Total tokens used"
                                      }
                                    },
                                    "additionalProperties": false,
                                    "description": "Optional token usage accounting"
                                  },
                                  "model": {
                                    "type": "string",
                                    "description": "Model identifier for assistant messages"
                                  },
                                  "provider": {
                                    "type": "string",
                                    "description": "Provider identifier for assistant messages"
                                  },
                                  "router": {
                                    "type": "string",
                                    "description": "Router metadata for assistant messages"
                                  },
                                  "toolCalls": {
                                    "type": "array",
                                    "items": {
                                      "type": "object",
                                      "properties": {
                                        "id": {
                                          "type": "string",
                                          "description": "Unique identifier for this tool call"
                                        },
                                        "type": {
                                          "type": "string",
                                          "enum": [
                                            "function"
                                          ],
                                          "description": "Tool call type (currently only function is supported)"
                                        },
                                        "function": {
                                          "type": "object",
                                          "properties": {
                                            "name": {
                                              "type": "string",
                                              "description": "Name of the function to call"
                                            },
                                            "arguments": {
                                              "type": "string",
                                              "description": "Arguments for the function in JSON string format"
                                            }
                                          },
                                          "required": [
                                            "name",
                                            "arguments"
                                          ],
                                          "additionalProperties": false,
                                          "description": "Function call details"
                                        }
                                      },
                                      "required": [
                                        "id",
                                        "type",
                                        "function"
                                      ],
                                      "additionalProperties": false,
                                      "description": "Tool call made by the assistant"
                                    },
                                    "description": "Tool calls made by the assistant"
                                  },
                                  "toolCallId": {
                                    "type": "string",
                                    "description": "ID of the tool call this message responds to"
                                  },
                                  "name": {
                                    "type": "string",
                                    "description": "Name of the tool that produced this result"
                                  }
                                },
                                "required": [
                                  "role",
                                  "content"
                                ],
                                "additionalProperties": false,
                                "description": "The message that matched the search"
                              },
                              "matchedText": {
                                "type": "string",
                                "description": "The specific text that matched the search query"
                              },
                              "context": {
                                "type": "string",
                                "description": "Context around the match for preview"
                              },
                              "messageIndex": {
                                "type": "integer",
                                "minimum": 0,
                                "description": "Index of the message within the session"
                              }
                            },
                            "required": [
                              "sessionId",
                              "message",
                              "matchedText",
                              "context",
                              "messageIndex"
                            ],
                            "additionalProperties": false,
                            "description": "Preview of the first matching message"
                          },
                          "metadata": {
                            "type": "object",
                            "properties": {
                              "createdAt": {
                                "type": "integer",
                                "minimum": 0,
                                "exclusiveMinimum": true,
                                "description": "Session creation timestamp"
                              },
                              "lastActivity": {
                                "type": "integer",
                                "minimum": 0,
                                "exclusiveMinimum": true,
                                "description": "Last activity timestamp"
                              },
                              "messageCount": {
                                "type": "integer",
                                "minimum": 0,
                                "description": "Total messages in session"
                              }
                            },
                            "required": [
                              "createdAt",
                              "lastActivity",
                              "messageCount"
                            ],
                            "additionalProperties": false,
                            "description": "Session metadata"
                          }
                        },
                        "required": [
                          "sessionId",
                          "matchCount",
                          "firstMatch",
                          "metadata"
                        ],
                        "additionalProperties": false,
                        "description": "Result of a session search"
                      },
                      "description": "Array of session search results"
                    },
                    "total": {
                      "type": "integer",
                      "minimum": 0,
                      "description": "Total number of sessions with matches"
                    },
                    "hasMore": {
                      "type": "boolean",
                      "description": "Always false - session search returns all matching sessions without pagination"
                    },
                    "query": {
                      "type": "string",
                      "description": "Query that was searched"
                    }
                  },
                  "required": [
                    "results",
                    "total",
                    "hasMore",
                    "query"
                  ],
                  "additionalProperties": false,
                  "description": "Session search response"
                }
              }
            }
          }
        }
      }
    },
    "/api/mcp/servers": {
      "post": {
        "summary": "Add MCP Server",
        "description": "Connects a new MCP server dynamically",
        "tags": [
          "mcp"
        ],
        "requestBody": {
          "content": {
            "application/json": {
              "schema": {
                "type": "object",
                "properties": {
                  "name": {
                    "type": "string",
                    "minLength": 1,
                    "description": "A unique name for the server"
                  },
                  "config": {
                    "oneOf": [
                      {
                        "type": "object",
                        "properties": {
                          "type": {
                            "type": "string",
                            "enum": [
                              "stdio"
                            ]
                          },
                          "command": {
                            "type": "string"
                          },
                          "args": {
                            "type": "array",
                            "items": {
                              "type": "string"
                            },
                            "default": [],
                            "description": "Array of arguments for the command (e.g., ['script.js'])"
                          },
                          "env": {
                            "type": "object",
                            "additionalProperties": {
                              "type": "string"
                            },
                            "default": {},
                            "description": "Optional environment variables for the server process"
                          },
                          "timeout": {
                            "type": "integer",
                            "minimum": 0,
                            "exclusiveMinimum": true,
                            "default": 30000
                          },
                          "connectionMode": {
                            "type": "string",
                            "enum": [
                              "strict",
                              "lenient"
                            ],
                            "default": "lenient"
                          }
                        },
                        "required": [
                          "type",
                          "command"
                        ],
                        "additionalProperties": false
                      },
                      {
                        "type": "object",
                        "properties": {
                          "type": {
                            "type": "string",
                            "enum": [
                              "sse"
                            ]
                          },
                          "url": {
                            "type": "string",
                            "description": "URL for the SSE server endpoint"
                          },
                          "headers": {
                            "type": "object",
                            "additionalProperties": {
                              "type": "string"
                            },
                            "default": {}
                          },
                          "timeout": {
                            "type": "integer",
                            "minimum": 0,
                            "exclusiveMinimum": true,
                            "default": 30000
                          },
                          "connectionMode": {
                            "type": "string",
                            "enum": [
                              "strict",
                              "lenient"
                            ],
                            "default": "lenient"
                          }
                        },
                        "required": [
                          "type",
                          "url"
                        ],
                        "additionalProperties": false
                      },
                      {
                        "type": "object",
                        "properties": {
                          "type": {
                            "type": "string",
                            "enum": [
                              "http"
                            ]
                          },
                          "url": {
                            "type": "string",
                            "description": "URL for the HTTP server"
                          },
                          "headers": {
                            "type": "object",
                            "additionalProperties": {
                              "type": "string"
                            },
                            "default": {}
                          },
                          "timeout": {
                            "type": "integer",
                            "minimum": 0,
                            "exclusiveMinimum": true,
                            "default": 30000
                          },
                          "connectionMode": {
                            "type": "string",
                            "enum": [
                              "strict",
                              "lenient"
                            ],
                            "default": "lenient"
                          }
                        },
                        "required": [
                          "type",
                          "url"
                        ],
                        "additionalProperties": false
                      }
                    ],
                    "description": "The server configuration object"
                  },
                  "persistToAgent": {
                    "type": "boolean",
                    "description": "If true, saves the server to agent configuration file"
                  }
                },
                "required": [
                  "name",
                  "config"
                ],
                "description": "Request body for adding or updating an MCP server"
              }
            }
          }
        },
        "responses": {
          "200": {
            "description": "Server connected",
            "content": {
              "application/json": {
                "schema": {
                  "type": "object",
                  "properties": {
                    "status": {
                      "type": "string",
                      "description": "Connection status"
                    },
                    "name": {
                      "type": "string",
                      "description": "Server name"
                    }
                  },
                  "required": [
                    "status",
                    "name"
                  ],
                  "additionalProperties": false,
                  "description": "Server status response"
                }
              }
            }
          }
        }
      },
      "get": {
        "summary": "List MCP Servers",
        "description": "Gets a list of all connected and failed MCP servers",
        "tags": [
          "mcp"
        ],
        "responses": {
          "200": {
            "description": "Servers list",
            "content": {
              "application/json": {
                "schema": {
                  "type": "object",
                  "properties": {
                    "servers": {
                      "type": "array",
                      "items": {
                        "type": "object",
                        "properties": {
                          "id": {
                            "type": "string",
                            "description": "Server identifier"
                          },
                          "name": {
                            "type": "string",
                            "description": "Server name"
                          },
                          "status": {
                            "type": "string",
                            "description": "Server status (connected or error)"
                          }
                        },
                        "required": [
                          "id",
                          "name",
                          "status"
                        ],
                        "additionalProperties": false,
                        "description": "MCP server information"
                      },
                      "description": "Array of server information"
                    }
                  },
                  "required": [
                    "servers"
                  ],
                  "additionalProperties": false,
                  "description": "List of MCP servers"
                }
              }
            }
          }
        }
      }
    },
    "/api/mcp/servers/{serverId}/tools": {
      "get": {
        "summary": "List Server Tools",
        "description": "Retrieves the list of tools available on a specific MCP server",
        "tags": [
          "mcp"
        ],
        "parameters": [
          {
            "schema": {
              "type": "string",
              "description": "The ID of the MCP server"
            },
            "required": true,
            "description": "The ID of the MCP server",
            "name": "serverId",
            "in": "path"
          }
        ],
        "responses": {
          "200": {
            "description": "Tools list",
            "content": {
              "application/json": {
                "schema": {
                  "type": "object",
                  "properties": {
                    "tools": {
                      "type": "array",
                      "items": {
                        "type": "object",
                        "properties": {
                          "id": {
                            "type": "string",
                            "description": "Tool identifier"
                          },
                          "name": {
                            "type": "string",
                            "description": "Tool name"
                          },
                          "description": {
                            "type": "string",
                            "description": "Tool description"
                          },
                          "inputSchema": {
                            "type": "object",
                            "additionalProperties": {
                              "nullable": true
                            },
                            "description": "JSON Schema for tool input parameters"
                          }
                        },
                        "required": [
                          "id",
                          "name",
                          "description",
                          "inputSchema"
                        ],
                        "additionalProperties": false,
                        "description": "Tool information"
                      },
                      "description": "Array of available tools"
                    }
                  },
                  "required": [
                    "tools"
                  ],
                  "additionalProperties": false,
                  "description": "List of tools from MCP server"
                }
              }
            }
          },
          "404": {
            "description": "Not found"
          }
        }
      }
    },
    "/api/mcp/servers/{serverId}": {
      "delete": {
        "summary": "Remove MCP Server",
        "description": "Disconnects and removes an MCP server",
        "tags": [
          "mcp"
        ],
        "parameters": [
          {
            "schema": {
              "type": "string",
              "description": "The ID of the MCP server"
            },
            "required": true,
            "description": "The ID of the MCP server",
            "name": "serverId",
            "in": "path"
          }
        ],
        "responses": {
          "200": {
            "description": "Disconnected",
            "content": {
              "application/json": {
                "schema": {
                  "type": "object",
                  "properties": {
                    "status": {
                      "type": "string",
                      "enum": [
                        "disconnected"
                      ],
                      "description": "Disconnection status"
                    },
                    "id": {
                      "type": "string",
                      "description": "Server identifier"
                    }
                  },
                  "required": [
                    "status",
                    "id"
                  ],
                  "additionalProperties": false,
                  "description": "Server disconnection response"
                }
              }
            }
          },
          "404": {
            "description": "Not found"
          }
        }
      }
    },
    "/api/mcp/servers/{serverId}/restart": {
      "post": {
        "summary": "Restart MCP Server",
        "description": "Restarts a connected MCP server",
        "tags": [
          "mcp"
        ],
        "parameters": [
          {
            "schema": {
              "type": "string",
              "description": "The ID of the MCP server"
            },
            "required": true,
            "description": "The ID of the MCP server",
            "name": "serverId",
            "in": "path"
          }
        ],
        "responses": {
          "200": {
            "description": "Server restarted",
            "content": {
              "application/json": {
                "schema": {
                  "type": "object",
                  "properties": {
                    "status": {
                      "type": "string",
                      "enum": [
                        "restarted"
                      ],
                      "description": "Restart status"
                    },
                    "id": {
                      "type": "string",
                      "description": "Server identifier"
                    }
                  },
                  "required": [
                    "status",
                    "id"
                  ],
                  "additionalProperties": false,
                  "description": "Server restart response"
                }
              }
            }
          },
          "404": {
            "description": "Not found"
          }
        }
      }
    },
    "/api/mcp/servers/{serverId}/tools/{toolName}/execute": {
      "post": {
        "summary": "Execute MCP Tool",
        "description": "Executes a tool on an MCP server directly",
        "tags": [
          "mcp"
        ],
        "parameters": [
          {
            "schema": {
              "type": "string",
              "description": "The ID of the MCP server"
            },
            "required": true,
            "description": "The ID of the MCP server",
            "name": "serverId",
            "in": "path"
          },
          {
            "schema": {
              "type": "string",
              "description": "The name of the tool to execute"
            },
            "required": true,
            "description": "The name of the tool to execute",
            "name": "toolName",
            "in": "path"
          }
        ],
        "requestBody": {
          "content": {
            "application/json": {
              "schema": {
                "type": "object",
                "additionalProperties": {
                  "nullable": true
                },
                "description": "Tool execution parameters as JSON object. The specific fields depend on the tool being executed and are defined by the tool's inputSchema."
              }
            }
          }
        },
        "responses": {
          "200": {
            "description": "Tool executed",
            "content": {
              "application/json": {
                "schema": {
                  "type": "object",
                  "properties": {
                    "success": {
                      "type": "boolean",
                      "description": "Whether tool execution succeeded"
                    },
                    "data": {
                      "nullable": true,
                      "description": "Tool execution result data"
                    },
                    "error": {
                      "type": "string",
                      "description": "Error message if execution failed"
                    }
                  },
                  "required": [
                    "success"
                  ],
                  "additionalProperties": false,
                  "description": "Tool execution response"
                }
              }
            }
          },
          "404": {
            "description": "Not found"
          }
        }
      }
    },
    "/api/mcp/servers/{serverId}/resources": {
      "get": {
        "summary": "List Server Resources",
        "description": "Retrieves all resources available from a specific MCP server",
        "tags": [
          "mcp"
        ],
        "parameters": [
          {
            "schema": {
              "type": "string",
              "description": "The ID of the MCP server"
            },
            "required": true,
            "description": "The ID of the MCP server",
            "name": "serverId",
            "in": "path"
          }
        ],
        "responses": {
          "200": {
            "description": "Server resources",
            "content": {
              "application/json": {
                "schema": {
                  "type": "object",
                  "properties": {
                    "success": {
                      "type": "boolean",
                      "description": "Success indicator"
                    },
                    "resources": {
                      "type": "array",
                      "items": {
                        "type": "object",
                        "properties": {
                          "uri": {
                            "type": "string",
                            "description": "Resource URI"
                          },
                          "name": {
                            "type": "string",
                            "description": "Resource name"
                          },
                          "description": {
                            "type": "string",
                            "description": "Resource description"
                          },
                          "mimeType": {
                            "type": "string",
                            "description": "MIME type of the resource"
                          }
                        },
                        "required": [
                          "uri"
                        ],
                        "additionalProperties": false,
                        "description": "Resource metadata"
                      },
                      "description": "Array of available resources"
                    }
                  },
                  "required": [
                    "success",
                    "resources"
                  ],
                  "additionalProperties": false,
                  "description": "List of resources from MCP server"
                }
              }
            }
          },
          "404": {
            "description": "Not found"
          }
        }
      }
    },
    "/api/mcp/servers/{serverId}/resources/{resourceId}/content": {
      "get": {
        "summary": "Read Server Resource Content",
        "description": "Reads content from a specific resource on an MCP server. This endpoint automatically constructs the qualified URI format (mcp:serverId:resourceId)",
        "tags": [
          "mcp"
        ],
        "parameters": [
          {
            "schema": {
              "type": "string",
              "description": "The ID of the MCP server"
            },
            "required": true,
            "description": "The ID of the MCP server",
            "name": "serverId",
            "in": "path"
          },
          {
            "schema": {
              "type": "string",
              "minLength": 1,
              "description": "The URI-encoded resource identifier on that server"
            },
            "required": true,
            "description": "The URI-encoded resource identifier on that server",
            "name": "resourceId",
            "in": "path"
          }
        ],
        "responses": {
          "200": {
            "description": "Resource content",
            "content": {
              "application/json": {
                "schema": {
                  "type": "object",
                  "properties": {
                    "success": {
                      "type": "boolean",
                      "description": "Success indicator"
                    },
                    "data": {
                      "type": "object",
                      "properties": {
                        "content": {
                          "nullable": true,
                          "description": "Resource content data"
                        }
                      },
                      "additionalProperties": false,
                      "description": "Resource content"
                    }
                  },
                  "required": [
                    "success",
                    "data"
                  ],
                  "additionalProperties": false,
                  "description": "Resource content response"
                }
              }
            }
          },
          "404": {
            "description": "Not found"
          }
        }
      }
    },
    "/api/webhooks": {
      "post": {
        "summary": "Register Webhook",
        "description": "Registers a new webhook endpoint to receive agent events",
        "tags": [
          "webhooks"
        ],
        "requestBody": {
          "content": {
            "application/json": {
              "schema": {
                "type": "object",
                "properties": {
                  "url": {
                    "type": "string",
                    "format": "uri",
                    "description": "The URL to send webhook events to (must be a valid HTTP/HTTPS URL)"
                  },
                  "secret": {
                    "type": "string",
                    "description": "A secret key for HMAC signature verification"
                  },
                  "description": {
                    "type": "string",
                    "description": "A description of the webhook for reference"
                  }
                },
                "required": [
                  "url"
                ],
                "description": "Request body for registering a webhook"
              }
            }
          }
        },
        "responses": {
          "201": {
            "description": "Webhook registered",
            "content": {
              "application/json": {
                "schema": {
                  "type": "object",
                  "properties": {
                    "webhook": {
                      "type": "object",
                      "properties": {
                        "id": {
                          "type": "string",
                          "description": "Unique webhook identifier"
                        },
                        "url": {
                          "type": "string",
                          "format": "uri",
                          "description": "Webhook URL"
                        },
                        "description": {
                          "type": "string",
                          "description": "Webhook description"
                        },
                        "createdAt": {
                          "anyOf": [
                            {
                              "type": "string"
                            },
                            {
                              "type": "number"
                            }
                          ],
                          "description": "Creation timestamp (Date or Unix ms)"
                        }
                      },
                      "required": [
                        "id",
                        "url",
                        "createdAt"
                      ],
                      "additionalProperties": false,
                      "description": "Registered webhook details"
                    }
                  },
                  "required": [
                    "webhook"
                  ],
                  "additionalProperties": false
                }
              }
            }
          }
        }
      },
      "get": {
        "summary": "List Webhooks",
        "description": "Retrieves a list of all registered webhooks",
        "tags": [
          "webhooks"
        ],
        "responses": {
          "200": {
            "description": "List webhooks",
            "content": {
              "application/json": {
                "schema": {
                  "type": "object",
                  "properties": {
                    "webhooks": {
                      "type": "array",
                      "items": {
                        "type": "object",
                        "properties": {
                          "id": {
                            "type": "string",
                            "description": "Unique webhook identifier"
                          },
                          "url": {
                            "type": "string",
                            "format": "uri",
                            "description": "Webhook URL"
                          },
                          "description": {
                            "type": "string",
                            "description": "Webhook description"
                          },
                          "createdAt": {
                            "anyOf": [
                              {
                                "type": "string"
                              },
                              {
                                "type": "number"
                              }
                            ],
                            "description": "Creation timestamp (Date or Unix ms)"
                          }
                        },
                        "required": [
                          "id",
                          "url",
                          "createdAt"
                        ],
                        "additionalProperties": false,
                        "description": "Webhook response object"
                      },
                      "description": "Array of registered webhooks"
                    }
                  },
                  "required": [
                    "webhooks"
                  ],
                  "additionalProperties": false
                }
              }
            }
          }
        }
      }
    },
    "/api/webhooks/{webhookId}": {
      "get": {
        "summary": "Get Webhook Details",
        "description": "Fetches details for a specific webhook",
        "tags": [
          "webhooks"
        ],
        "parameters": [
          {
            "schema": {
              "type": "string",
              "description": "The webhook identifier"
            },
            "required": true,
            "description": "The webhook identifier",
            "name": "webhookId",
            "in": "path"
          }
        ],
        "responses": {
          "200": {
            "description": "Webhook",
            "content": {
              "application/json": {
                "schema": {
                  "type": "object",
                  "properties": {
                    "webhook": {
                      "type": "object",
                      "properties": {
                        "id": {
                          "type": "string",
                          "description": "Unique webhook identifier"
                        },
                        "url": {
                          "type": "string",
                          "format": "uri",
                          "description": "Webhook URL"
                        },
                        "description": {
                          "type": "string",
                          "description": "Webhook description"
                        },
                        "createdAt": {
                          "anyOf": [
                            {
                              "type": "string"
                            },
                            {
                              "type": "number"
                            }
                          ],
                          "description": "Creation timestamp (Date or Unix ms)"
                        }
                      },
                      "required": [
                        "id",
                        "url",
                        "createdAt"
                      ],
                      "additionalProperties": false,
                      "description": "Webhook details"
                    }
                  },
                  "required": [
                    "webhook"
                  ],
                  "additionalProperties": false
                }
              }
            }
          },
          "404": {
            "description": "Not found"
          }
        }
      },
      "delete": {
        "summary": "Delete Webhook",
        "description": "Permanently removes a webhook endpoint. This action cannot be undone",
        "tags": [
          "webhooks"
        ],
        "parameters": [
          {
            "schema": {
              "type": "string",
              "description": "The webhook identifier"
            },
            "required": true,
            "description": "The webhook identifier",
            "name": "webhookId",
            "in": "path"
          }
        ],
        "responses": {
          "200": {
            "description": "Removed",
            "content": {
              "application/json": {
                "schema": {
                  "type": "object",
                  "properties": {
                    "status": {
                      "type": "string",
                      "enum": [
                        "removed"
                      ],
                      "description": "Operation status indicating successful removal"
                    },
                    "webhookId": {
                      "type": "string",
                      "description": "ID of the removed webhook"
                    }
                  },
                  "required": [
                    "status",
                    "webhookId"
                  ],
                  "additionalProperties": false
                }
              }
            }
          },
          "404": {
            "description": "Not found"
          }
        }
      }
    },
    "/api/webhooks/{webhookId}/test": {
      "post": {
        "summary": "Test Webhook",
        "description": "Sends a sample event to test webhook connectivity and configuration",
        "tags": [
          "webhooks"
        ],
        "parameters": [
          {
            "schema": {
              "type": "string",
              "description": "The webhook identifier"
            },
            "required": true,
            "description": "The webhook identifier",
            "name": "webhookId",
            "in": "path"
          }
        ],
        "responses": {
          "200": {
            "description": "Test result",
            "content": {
              "application/json": {
                "schema": {
                  "type": "object",
                  "properties": {
                    "test": {
                      "type": "string",
                      "enum": [
                        "completed"
                      ],
                      "description": "Test status indicating completion"
                    },
                    "result": {
                      "type": "object",
                      "properties": {
                        "success": {
                          "type": "boolean",
                          "description": "Whether the webhook test succeeded"
                        },
                        "statusCode": {
                          "type": "number",
                          "description": "HTTP status code from webhook"
                        },
                        "responseTime": {
                          "type": "number",
                          "description": "Response time in milliseconds"
                        },
                        "error": {
                          "type": "string",
                          "description": "Error message if test failed"
                        }
                      },
                      "required": [
                        "success"
                      ],
                      "additionalProperties": false,
                      "description": "Test execution results"
                    }
                  },
                  "required": [
                    "test",
                    "result"
                  ],
                  "additionalProperties": false
                }
              }
            }
          },
          "404": {
            "description": "Not found"
          }
        }
      }
    },
    "/api/prompts": {
      "get": {
        "summary": "List Prompts",
        "description": "Retrieves all available prompts, including both built-in and custom prompts",
        "tags": [
          "prompts"
        ],
        "responses": {
          "200": {
            "description": "List all prompts",
            "content": {
              "application/json": {
                "schema": {
                  "type": "object",
                  "properties": {
                    "prompts": {
                      "type": "array",
                      "items": {
                        "type": "object",
                        "properties": {
                          "name": {
                            "type": "string",
                            "description": "Prompt name"
                          },
                          "title": {
                            "type": "string",
                            "description": "Prompt title"
                          },
                          "description": {
                            "type": "string",
                            "description": "Prompt description"
                          },
                          "arguments": {
                            "type": "array",
                            "items": {
                              "type": "object",
                              "properties": {
                                "name": {
                                  "type": "string",
                                  "description": "Argument name"
                                },
                                "description": {
                                  "type": "string",
                                  "description": "Argument description"
                                },
                                "required": {
                                  "type": "boolean",
                                  "description": "Whether the argument is required"
                                }
                              },
                              "required": [
                                "name"
                              ],
                              "additionalProperties": false,
                              "description": "Prompt argument definition"
                            },
                            "description": "Array of argument definitions"
                          },
                          "source": {
                            "type": "string",
                            "enum": [
                              "mcp",
                              "file",
                              "starter",
                              "custom"
                            ],
                            "description": "Source of the prompt"
                          },
                          "metadata": {
                            "type": "object",
                            "additionalProperties": {
                              "nullable": true
                            },
                            "description": "Additional metadata"
                          }
                        },
                        "required": [
                          "name",
                          "source"
                        ],
                        "additionalProperties": false,
                        "description": "Enhanced prompt information"
                      },
                      "description": "Array of available prompts"
                    }
                  },
                  "required": [
                    "prompts"
                  ],
                  "additionalProperties": false,
                  "description": "Prompts list response"
                }
              }
            }
          }
        }
      }
    },
    "/api/prompts/custom": {
      "post": {
        "summary": "Create Custom Prompt",
        "description": "Creates a new custom prompt with optional resource attachment. Maximum request size: 10MB",
        "tags": [
          "prompts"
        ],
        "requestBody": {
          "content": {
            "application/json": {
              "schema": {
                "type": "object",
                "properties": {
                  "name": {
                    "type": "string",
                    "minLength": 1,
                    "description": "Unique name for the custom prompt"
                  },
                  "title": {
                    "type": "string",
                    "description": "Display title for the prompt"
                  },
                  "description": {
                    "type": "string",
                    "description": "Description of what the prompt does"
                  },
                  "content": {
                    "type": "string",
                    "minLength": 1,
                    "description": "The prompt content text (can include {{argumentName}} placeholders)"
                  },
                  "arguments": {
                    "type": "array",
                    "items": {
                      "type": "object",
                      "properties": {
                        "name": {
                          "type": "string",
                          "minLength": 1,
                          "description": "Argument name"
                        },
                        "description": {
                          "type": "string",
                          "description": "Argument description"
                        },
                        "required": {
                          "type": "boolean",
                          "description": "Whether the argument is required"
                        }
                      },
                      "required": [
                        "name"
                      ],
                      "additionalProperties": false
                    },
                    "description": "Array of argument definitions"
                  },
                  "resource": {
                    "type": "object",
                    "properties": {
                      "base64": {
                        "type": "string",
                        "minLength": 1,
                        "description": "Base64-encoded resource data"
                      },
                      "mimeType": {
                        "type": "string",
                        "minLength": 1,
                        "description": "MIME type of the resource (e.g., text/plain, application/pdf)"
                      },
                      "filename": {
                        "type": "string",
                        "description": "Resource filename"
                      }
                    },
                    "required": [
                      "base64",
                      "mimeType"
                    ],
                    "additionalProperties": false,
                    "description": "Attach a resource to this prompt"
                  }
                },
                "required": [
                  "name",
                  "content"
                ],
                "additionalProperties": false,
                "description": "Request body for creating a custom prompt with optional resource attachment"
              }
            }
          }
        },
        "responses": {
          "201": {
            "description": "Custom prompt created",
            "content": {
              "application/json": {
                "schema": {
                  "type": "object",
                  "properties": {
                    "prompt": {
                      "type": "object",
                      "properties": {
                        "name": {
                          "type": "string",
                          "description": "Prompt name"
                        },
                        "title": {
                          "type": "string",
                          "description": "Prompt title"
                        },
                        "description": {
                          "type": "string",
                          "description": "Prompt description"
                        },
                        "arguments": {
                          "type": "array",
                          "items": {
                            "type": "object",
                            "properties": {
                              "name": {
                                "type": "string",
                                "description": "Argument name"
                              },
                              "description": {
                                "type": "string",
                                "description": "Argument description"
                              },
                              "required": {
                                "type": "boolean",
                                "description": "Whether the argument is required"
                              }
                            },
                            "required": [
                              "name"
                            ],
                            "additionalProperties": false,
                            "description": "Prompt argument definition"
                          },
                          "description": "Array of argument definitions"
                        },
                        "source": {
                          "type": "string",
                          "enum": [
                            "mcp",
                            "file",
                            "starter",
                            "custom"
                          ],
                          "description": "Source of the prompt"
                        },
                        "metadata": {
                          "type": "object",
                          "additionalProperties": {
                            "nullable": true
                          },
                          "description": "Additional metadata"
                        }
                      },
                      "required": [
                        "name",
                        "source"
                      ],
                      "additionalProperties": false,
                      "description": "Created prompt information"
                    }
                  },
                  "required": [
                    "prompt"
                  ],
                  "additionalProperties": false,
                  "description": "Create prompt response"
                }
              }
            }
          }
        }
      }
    },
    "/api/prompts/custom/{name}": {
      "delete": {
        "summary": "Delete Custom Prompt",
        "description": "Permanently deletes a custom prompt. Built-in prompts cannot be deleted",
        "tags": [
          "prompts"
        ],
        "parameters": [
          {
            "schema": {
              "type": "string",
              "minLength": 1,
              "description": "The prompt name"
            },
            "required": true,
            "description": "The prompt name",
            "name": "name",
            "in": "path"
          }
        ],
        "responses": {
          "204": {
            "description": "Prompt deleted"
          }
        }
      }
    },
    "/api/prompts/{name}": {
      "get": {
        "summary": "Get Prompt Definition",
        "description": "Fetches the definition for a specific prompt",
        "tags": [
          "prompts"
        ],
        "parameters": [
          {
            "schema": {
              "type": "string",
              "minLength": 1,
              "description": "The prompt name"
            },
            "required": true,
            "description": "The prompt name",
            "name": "name",
            "in": "path"
          }
        ],
        "responses": {
          "200": {
            "description": "Prompt definition",
            "content": {
              "application/json": {
                "schema": {
                  "type": "object",
                  "properties": {
                    "definition": {
                      "type": "object",
                      "properties": {
                        "name": {
                          "type": "string",
                          "description": "Prompt name"
                        },
                        "title": {
                          "type": "string",
                          "description": "Prompt title"
                        },
                        "description": {
                          "type": "string",
                          "description": "Prompt description"
                        },
                        "arguments": {
                          "type": "array",
                          "items": {
                            "type": "object",
                            "properties": {
                              "name": {
                                "type": "string",
                                "description": "Argument name"
                              },
                              "description": {
                                "type": "string",
                                "description": "Argument description"
                              },
                              "required": {
                                "type": "boolean",
                                "description": "Whether the argument is required"
                              }
                            },
                            "required": [
                              "name"
                            ],
                            "additionalProperties": false,
                            "description": "Prompt argument definition"
                          },
                          "description": "Array of argument definitions"
                        }
                      },
                      "required": [
                        "name"
                      ],
                      "additionalProperties": false,
                      "description": "Prompt definition"
                    }
                  },
                  "required": [
                    "definition"
                  ],
                  "additionalProperties": false,
                  "description": "Get prompt definition response"
                }
              }
            }
          },
          "404": {
            "description": "Prompt not found"
          }
        }
      }
    },
    "/api/prompts/{name}/resolve": {
      "get": {
        "summary": "Resolve Prompt",
        "description": "Resolves a prompt template with provided arguments and returns the final text with resources",
        "tags": [
          "prompts"
        ],
        "parameters": [
          {
            "schema": {
              "type": "string",
              "minLength": 1,
              "description": "The prompt name"
            },
            "required": true,
            "description": "The prompt name",
            "name": "name",
            "in": "path"
          },
          {
            "schema": {
              "type": "string",
              "description": "Additional context for prompt resolution"
            },
            "required": false,
            "description": "Additional context for prompt resolution",
            "name": "context",
            "in": "query"
          },
          {
            "schema": {
              "type": "string",
              "description": "Arguments to substitute in the prompt template (pass as a JSON string)"
            },
            "required": false,
            "description": "Arguments to substitute in the prompt template (pass as a JSON string)",
            "name": "args",
            "in": "query"
          }
        ],
        "responses": {
          "200": {
            "description": "Resolved prompt content",
            "content": {
              "application/json": {
                "schema": {
                  "type": "object",
                  "properties": {
                    "text": {
                      "type": "string",
                      "description": "Resolved prompt text"
                    },
                    "resources": {
                      "type": "array",
                      "items": {
                        "type": "string"
                      },
                      "description": "Array of resource identifiers"
                    }
                  },
                  "required": [
                    "text",
                    "resources"
                  ],
                  "additionalProperties": false,
                  "description": "Resolve prompt response"
                }
              }
            }
          },
          "404": {
            "description": "Prompt not found"
          }
        }
      }
    },
    "/api/resources": {
      "get": {
        "summary": "List All Resources",
        "description": "Retrieves a list of all available resources from all sources (MCP servers and internal providers)",
        "tags": [
          "resources"
        ],
        "responses": {
          "200": {
            "description": "List all resources",
            "content": {
              "application/json": {
                "schema": {
                  "type": "object",
                  "properties": {
                    "ok": {
                      "type": "boolean",
                      "enum": [
                        true
                      ],
                      "description": "Indicates successful response"
                    },
                    "resources": {
                      "type": "array",
                      "items": {
                        "type": "object",
                        "properties": {
                          "uri": {
                            "type": "string",
                            "description": "Resource URI"
                          },
                          "name": {
                            "type": "string",
                            "description": "Resource name"
                          },
                          "description": {
                            "type": "string",
                            "description": "Resource description"
                          },
                          "mimeType": {
                            "type": "string",
                            "description": "MIME type of the resource"
                          }
                        },
                        "required": [
                          "uri"
                        ],
                        "additionalProperties": false,
                        "description": "Resource metadata"
                      },
                      "description": "Array of all available resources from all sources"
                    }
                  },
                  "required": [
                    "ok",
                    "resources"
                  ],
                  "additionalProperties": false,
                  "description": "List of all resources"
                }
              }
            }
          }
        }
      }
    },
    "/api/resources/{resourceId}/content": {
      "get": {
        "summary": "Read Resource Content",
        "description": "Reads the content of a specific resource by its URI. The resource ID in the URL must be URI-encoded",
        "tags": [
          "resources"
        ],
        "parameters": [
          {
            "schema": {
              "type": "string",
              "minLength": 1,
              "description": "The URI-encoded resource identifier"
            },
            "required": true,
            "description": "The URI-encoded resource identifier",
            "name": "resourceId",
            "in": "path"
          }
        ],
        "responses": {
          "200": {
            "description": "Resource content",
            "content": {
              "application/json": {
                "schema": {
                  "type": "object",
                  "properties": {
                    "ok": {
                      "type": "boolean",
                      "enum": [
                        true
                      ],
                      "description": "Indicates successful response"
                    },
                    "content": {
                      "type": "object",
                      "properties": {
                        "contents": {
                          "type": "array",
                          "items": {
                            "type": "object",
                            "properties": {
                              "uri": {
                                "type": "string",
                                "description": "Resource URI"
                              },
                              "mimeType": {
                                "type": "string",
                                "description": "MIME type of the content"
                              },
                              "text": {
                                "type": "string",
                                "description": "Text content (for text resources)"
                              },
                              "blob": {
                                "type": "string",
                                "description": "Base64-encoded binary content (for binary resources)"
                              }
                            },
                            "required": [
                              "uri"
                            ],
                            "additionalProperties": false,
                            "description": "Resource content item"
                          },
                          "description": "Array of content items (typically one item)"
                        },
                        "_meta": {
                          "type": "object",
                          "additionalProperties": {
                            "nullable": true
                          },
                          "description": "Optional metadata about the resource"
                        }
                      },
                      "required": [
                        "contents"
                      ],
                      "additionalProperties": false,
                      "description": "Resource content from MCP ReadResourceResult"
                    }
                  },
                  "required": [
                    "ok",
                    "content"
                  ],
                  "additionalProperties": false,
                  "description": "Resource content response"
                }
              }
            }
          }
        }
      }
    },
    "/api/resources/{resourceId}": {
      "head": {
        "summary": "Check Resource Exists",
        "description": "Checks if a resource exists by its URI without retrieving its content",
        "tags": [
          "resources"
        ],
        "parameters": [
          {
            "schema": {
              "type": "string",
              "minLength": 1,
              "description": "The URI-encoded resource identifier"
            },
            "required": true,
            "description": "The URI-encoded resource identifier",
            "name": "resourceId",
            "in": "path"
          }
        ],
        "responses": {
          "200": {
            "description": "Resource exists"
          },
          "404": {
            "description": "Resource not found"
          }
        }
      }
    },
    "/api/memory": {
      "post": {
        "summary": "Create Memory",
        "description": "Creates a new memory",
        "tags": [
          "memory"
        ],
        "requestBody": {
          "content": {
            "application/json": {
              "schema": {
                "type": "object",
                "properties": {
                  "content": {
                    "type": "string",
                    "minLength": 1,
                    "maxLength": 10000,
                    "description": "The memory content"
                  },
                  "tags": {
                    "type": "array",
                    "items": {
                      "type": "string",
                      "minLength": 1,
                      "maxLength": 50
                    },
                    "maxItems": 10,
                    "description": "Optional tags"
                  },
                  "metadata": {
                    "type": "object",
                    "properties": {
                      "source": {
                        "type": "string",
                        "enum": [
                          "user",
                          "system"
                        ],
                        "description": "Source of the memory"
                      },
                      "pinned": {
                        "type": "boolean",
                        "description": "Whether this memory is pinned for auto-loading"
                      }
                    },
                    "description": "Optional metadata"
                  }
                },
                "required": [
                  "content"
                ],
                "additionalProperties": false,
                "description": "Input for creating a new memory"
              }
            }
          }
        },
        "responses": {
          "201": {
            "description": "Memory created",
            "content": {
              "application/json": {
                "schema": {
                  "type": "object",
                  "properties": {
                    "ok": {
                      "type": "boolean",
                      "enum": [
                        true
                      ],
                      "description": "Indicates successful response"
                    },
                    "memory": {
                      "type": "object",
                      "properties": {
                        "id": {
                          "type": "string",
                          "minLength": 1,
                          "description": "Unique identifier for the memory"
                        },
                        "content": {
                          "type": "string",
                          "minLength": 1,
                          "maxLength": 10000,
                          "description": "The actual memory content"
                        },
                        "createdAt": {
                          "type": "integer",
                          "minimum": 0,
                          "exclusiveMinimum": true,
                          "description": "Creation timestamp (Unix ms)"
                        },
                        "updatedAt": {
                          "type": "integer",
                          "minimum": 0,
                          "exclusiveMinimum": true,
                          "description": "Last update timestamp (Unix ms)"
                        },
                        "tags": {
                          "type": "array",
                          "items": {
                            "type": "string",
                            "minLength": 1,
                            "maxLength": 50
                          },
                          "maxItems": 10,
                          "description": "Optional tags for categorization"
                        },
                        "metadata": {
                          "type": "object",
                          "properties": {
                            "source": {
                              "type": "string",
                              "enum": [
                                "user",
                                "system"
                              ],
                              "description": "Source of the memory"
                            },
                            "pinned": {
                              "type": "boolean",
                              "description": "Whether this memory is pinned for auto-loading"
                            }
                          },
                          "description": "Additional metadata"
                        }
                      },
                      "required": [
                        "id",
                        "content",
                        "createdAt",
                        "updatedAt"
                      ],
                      "additionalProperties": false,
                      "description": "The created or retrieved memory"
                    }
                  },
                  "required": [
                    "ok",
                    "memory"
                  ],
                  "additionalProperties": false,
                  "description": "Single memory response"
                }
              }
            }
          }
        }
      },
      "get": {
        "summary": "List Memories",
        "description": "Retrieves a list of all memories with optional filtering",
        "tags": [
          "memory"
        ],
        "parameters": [
          {
            "schema": {
              "type": "string",
              "description": "Comma-separated list of tags to filter by"
            },
            "required": false,
            "description": "Comma-separated list of tags to filter by",
            "name": "tags",
            "in": "query"
          },
          {
            "schema": {
              "type": "string",
              "enum": [
                "user",
                "system"
              ],
              "description": "Filter by source (user or system)"
            },
            "required": false,
            "description": "Filter by source (user or system)",
            "name": "source",
            "in": "query"
          },
          {
            "schema": {
              "type": "string",
              "description": "Filter by pinned status (true or false)"
            },
            "required": false,
            "description": "Filter by pinned status (true or false)",
            "name": "pinned",
            "in": "query"
          },
          {
            "schema": {
              "type": "string",
              "description": "Maximum number of memories to return"
            },
            "required": false,
            "description": "Maximum number of memories to return",
            "name": "limit",
            "in": "query"
          },
          {
            "schema": {
              "type": "string",
              "description": "Number of memories to skip"
            },
            "required": false,
            "description": "Number of memories to skip",
            "name": "offset",
            "in": "query"
          }
        ],
        "responses": {
          "200": {
            "description": "List memories",
            "content": {
              "application/json": {
                "schema": {
                  "type": "object",
                  "properties": {
                    "ok": {
                      "type": "boolean",
                      "enum": [
                        true
                      ],
                      "description": "Indicates successful response"
                    },
                    "memories": {
                      "type": "array",
                      "items": {
                        "type": "object",
                        "properties": {
                          "id": {
                            "type": "string",
                            "minLength": 1,
                            "description": "Unique identifier for the memory"
                          },
                          "content": {
                            "type": "string",
                            "minLength": 1,
                            "maxLength": 10000,
                            "description": "The actual memory content"
                          },
                          "createdAt": {
                            "type": "integer",
                            "minimum": 0,
                            "exclusiveMinimum": true,
                            "description": "Creation timestamp (Unix ms)"
                          },
                          "updatedAt": {
                            "type": "integer",
                            "minimum": 0,
                            "exclusiveMinimum": true,
                            "description": "Last update timestamp (Unix ms)"
                          },
                          "tags": {
                            "type": "array",
                            "items": {
                              "type": "string",
                              "minLength": 1,
                              "maxLength": 50
                            },
                            "maxItems": 10,
                            "description": "Optional tags for categorization"
                          },
                          "metadata": {
                            "type": "object",
                            "properties": {
                              "source": {
                                "type": "string",
                                "enum": [
                                  "user",
                                  "system"
                                ],
                                "description": "Source of the memory"
                              },
                              "pinned": {
                                "type": "boolean",
                                "description": "Whether this memory is pinned for auto-loading"
                              }
                            },
                            "description": "Additional metadata"
                          }
                        },
                        "required": [
                          "id",
                          "content",
                          "createdAt",
                          "updatedAt"
                        ],
                        "additionalProperties": false,
                        "description": "Memory item stored in the system"
                      },
                      "description": "List of memories"
                    }
                  },
                  "required": [
                    "ok",
                    "memories"
                  ],
                  "additionalProperties": false,
                  "description": "Multiple memories response"
                }
              }
            }
          }
        }
      }
    },
    "/api/memory/{id}": {
      "get": {
        "summary": "Get Memory by ID",
        "description": "Retrieves a specific memory by its unique identifier",
        "tags": [
          "memory"
        ],
        "parameters": [
          {
            "schema": {
              "type": "string",
              "minLength": 1,
              "description": "Memory unique identifier"
            },
            "required": true,
            "description": "Memory unique identifier",
            "name": "id",
            "in": "path"
          }
        ],
        "responses": {
          "200": {
            "description": "Memory details",
            "content": {
              "application/json": {
                "schema": {
                  "type": "object",
                  "properties": {
                    "ok": {
                      "type": "boolean",
                      "enum": [
                        true
                      ],
                      "description": "Indicates successful response"
                    },
                    "memory": {
                      "type": "object",
                      "properties": {
                        "id": {
                          "type": "string",
                          "minLength": 1,
                          "description": "Unique identifier for the memory"
                        },
                        "content": {
                          "type": "string",
                          "minLength": 1,
                          "maxLength": 10000,
                          "description": "The actual memory content"
                        },
                        "createdAt": {
                          "type": "integer",
                          "minimum": 0,
                          "exclusiveMinimum": true,
                          "description": "Creation timestamp (Unix ms)"
                        },
                        "updatedAt": {
                          "type": "integer",
                          "minimum": 0,
                          "exclusiveMinimum": true,
                          "description": "Last update timestamp (Unix ms)"
                        },
                        "tags": {
                          "type": "array",
                          "items": {
                            "type": "string",
                            "minLength": 1,
                            "maxLength": 50
                          },
                          "maxItems": 10,
                          "description": "Optional tags for categorization"
                        },
                        "metadata": {
                          "type": "object",
                          "properties": {
                            "source": {
                              "type": "string",
                              "enum": [
                                "user",
                                "system"
                              ],
                              "description": "Source of the memory"
                            },
                            "pinned": {
                              "type": "boolean",
                              "description": "Whether this memory is pinned for auto-loading"
                            }
                          },
                          "description": "Additional metadata"
                        }
                      },
                      "required": [
                        "id",
                        "content",
                        "createdAt",
                        "updatedAt"
                      ],
                      "additionalProperties": false,
                      "description": "The created or retrieved memory"
                    }
                  },
                  "required": [
                    "ok",
                    "memory"
                  ],
                  "additionalProperties": false,
                  "description": "Single memory response"
                }
              }
            }
          }
        }
      },
      "put": {
        "summary": "Update Memory",
        "description": "Updates an existing memory. Only provided fields will be updated",
        "tags": [
          "memory"
        ],
        "parameters": [
          {
            "schema": {
              "type": "string",
              "minLength": 1,
              "description": "Memory unique identifier"
            },
            "required": true,
            "description": "Memory unique identifier",
            "name": "id",
            "in": "path"
          }
        ],
        "requestBody": {
          "content": {
            "application/json": {
              "schema": {
                "type": "object",
                "properties": {
                  "content": {
                    "type": "string",
                    "minLength": 1,
                    "maxLength": 10000,
                    "description": "Updated content"
                  },
                  "tags": {
                    "type": "array",
                    "items": {
                      "type": "string",
                      "minLength": 1,
                      "maxLength": 50
                    },
                    "maxItems": 10,
                    "description": "Updated tags (replaces existing)"
                  },
                  "metadata": {
                    "type": "object",
                    "properties": {
                      "source": {
                        "type": "string",
                        "enum": [
                          "user",
                          "system"
                        ],
                        "description": "Source of the memory"
                      },
                      "pinned": {
                        "type": "boolean",
                        "description": "Whether this memory is pinned for auto-loading"
                      }
                    },
                    "description": "Updated metadata (merges with existing)"
                  }
                },
                "additionalProperties": false,
                "description": "Input for updating an existing memory"
              }
            }
          }
        },
        "responses": {
          "200": {
            "description": "Memory updated",
            "content": {
              "application/json": {
                "schema": {
                  "type": "object",
                  "properties": {
                    "ok": {
                      "type": "boolean",
                      "enum": [
                        true
                      ],
                      "description": "Indicates successful response"
                    },
                    "memory": {
                      "type": "object",
                      "properties": {
                        "id": {
                          "type": "string",
                          "minLength": 1,
                          "description": "Unique identifier for the memory"
                        },
                        "content": {
                          "type": "string",
                          "minLength": 1,
                          "maxLength": 10000,
                          "description": "The actual memory content"
                        },
                        "createdAt": {
                          "type": "integer",
                          "minimum": 0,
                          "exclusiveMinimum": true,
                          "description": "Creation timestamp (Unix ms)"
                        },
                        "updatedAt": {
                          "type": "integer",
                          "minimum": 0,
                          "exclusiveMinimum": true,
                          "description": "Last update timestamp (Unix ms)"
                        },
                        "tags": {
                          "type": "array",
                          "items": {
                            "type": "string",
                            "minLength": 1,
                            "maxLength": 50
                          },
                          "maxItems": 10,
                          "description": "Optional tags for categorization"
                        },
                        "metadata": {
                          "type": "object",
                          "properties": {
                            "source": {
                              "type": "string",
                              "enum": [
                                "user",
                                "system"
                              ],
                              "description": "Source of the memory"
                            },
                            "pinned": {
                              "type": "boolean",
                              "description": "Whether this memory is pinned for auto-loading"
                            }
                          },
                          "description": "Additional metadata"
                        }
                      },
                      "required": [
                        "id",
                        "content",
                        "createdAt",
                        "updatedAt"
                      ],
                      "additionalProperties": false,
                      "description": "The created or retrieved memory"
                    }
                  },
                  "required": [
                    "ok",
                    "memory"
                  ],
                  "additionalProperties": false,
                  "description": "Single memory response"
                }
              }
            }
          }
        }
      },
      "delete": {
        "summary": "Delete Memory",
        "description": "Permanently deletes a memory. This action cannot be undone",
        "tags": [
          "memory"
        ],
        "parameters": [
          {
            "schema": {
              "type": "string",
              "minLength": 1,
              "description": "Memory unique identifier"
            },
            "required": true,
            "description": "Memory unique identifier",
            "name": "id",
            "in": "path"
          }
        ],
        "responses": {
          "200": {
            "description": "Memory deleted",
            "content": {
              "application/json": {
                "schema": {
                  "type": "object",
                  "properties": {
                    "ok": {
                      "type": "boolean",
                      "enum": [
                        true
                      ],
                      "description": "Indicates successful response"
                    },
                    "message": {
                      "type": "string",
                      "description": "Deletion confirmation message"
                    }
                  },
                  "required": [
                    "ok",
                    "message"
                  ],
                  "additionalProperties": false,
                  "description": "Memory deletion response"
                }
              }
            }
          }
        }
      }
    },
    "/api/agents": {
      "get": {
        "summary": "List Agents",
        "description": "Retrieves all agents (installed, available, and current active agent)",
        "tags": [
          "agents"
        ],
        "responses": {
          "200": {
            "description": "List all agents",
            "content": {
              "application/json": {
                "schema": {
                  "type": "object",
                  "properties": {
                    "installed": {
                      "type": "array",
                      "items": {
                        "type": "object",
                        "properties": {
                          "id": {
                            "type": "string",
                            "description": "Unique agent identifier"
                          },
                          "name": {
                            "type": "string",
                            "description": "Agent name"
                          },
                          "description": {
                            "type": "string",
                            "description": "Agent description"
                          },
                          "author": {
                            "type": "string",
                            "description": "Agent author"
                          },
                          "tags": {
                            "type": "array",
                            "items": {
                              "type": "string"
                            },
                            "description": "Agent tags"
                          },
                          "type": {
                            "type": "string",
                            "enum": [
                              "builtin",
                              "custom"
                            ],
                            "description": "Agent type"
                          }
                        },
                        "required": [
                          "id",
                          "name",
                          "description",
                          "type"
                        ],
                        "additionalProperties": false,
                        "description": "Agent registry entry"
                      },
                      "description": "Agents installed locally"
                    },
                    "available": {
                      "type": "array",
                      "items": {
                        "type": "object",
                        "properties": {
                          "id": {
                            "type": "string",
                            "description": "Unique agent identifier"
                          },
                          "name": {
                            "type": "string",
                            "description": "Agent name"
                          },
                          "description": {
                            "type": "string",
                            "description": "Agent description"
                          },
                          "author": {
                            "type": "string",
                            "description": "Agent author"
                          },
                          "tags": {
                            "type": "array",
                            "items": {
                              "type": "string"
                            },
                            "description": "Agent tags"
                          },
                          "type": {
                            "type": "string",
                            "enum": [
                              "builtin",
                              "custom"
                            ],
                            "description": "Agent type"
                          }
                        },
                        "required": [
                          "id",
                          "name",
                          "description",
                          "type"
                        ],
                        "additionalProperties": false,
                        "description": "Agent registry entry"
                      },
                      "description": "Agents available from registry"
                    },
                    "current": {
                      "type": "object",
                      "properties": {
                        "id": {
                          "type": "string",
                          "nullable": true,
                          "description": "Agent identifier (null if no active agent)"
                        },
                        "name": {
                          "type": "string",
                          "nullable": true,
                          "description": "Agent display name (null if no active agent)"
                        }
                      },
                      "required": [
                        "id",
                        "name"
                      ],
                      "additionalProperties": false,
                      "description": "Currently active agent"
                    }
                  },
                  "required": [
                    "installed",
                    "available",
                    "current"
                  ],
                  "additionalProperties": false,
                  "description": "List of all agents"
                }
              }
            }
          }
        }
      }
    },
    "/api/agents/current": {
      "get": {
        "summary": "Get Current Agent",
        "description": "Retrieves the currently active agent",
        "tags": [
          "agents"
        ],
        "responses": {
          "200": {
            "description": "Current agent",
            "content": {
              "application/json": {
                "schema": {
                  "type": "object",
                  "properties": {
                    "id": {
                      "type": "string",
                      "nullable": true,
                      "description": "Agent identifier (null if no active agent)"
                    },
                    "name": {
                      "type": "string",
                      "nullable": true,
                      "description": "Agent display name (null if no active agent)"
                    }
                  },
                  "required": [
                    "id",
                    "name"
                  ],
                  "additionalProperties": false,
                  "description": "Basic agent information (nullable)"
                }
              }
            }
          }
        }
      }
    },
    "/api/agents/install": {
      "post": {
        "summary": "Install Agent",
        "description": "Installs an agent from the registry or from a custom source",
        "tags": [
          "agents"
        ],
        "requestBody": {
          "content": {
            "application/json": {
              "schema": {
                "anyOf": [
                  {
                    "type": "object",
                    "properties": {
                      "id": {
                        "type": "string",
                        "minLength": 1,
                        "description": "Unique agent identifier"
                      },
                      "name": {
                        "type": "string",
                        "description": "Display name (defaults to derived from id)"
                      },
                      "sourcePath": {
                        "type": "string",
                        "minLength": 1,
                        "description": "Path to agent configuration file or directory"
                      },
                      "metadata": {
                        "type": "object",
                        "properties": {
                          "description": {
                            "type": "string",
                            "minLength": 1,
                            "description": "Human-readable description of the agent"
                          },
                          "author": {
                            "type": "string",
                            "minLength": 1,
                            "description": "Agent author or organization name"
                          },
                          "tags": {
                            "type": "array",
                            "items": {
                              "type": "string"
                            },
                            "description": "Tags for categorizing the agent"
                          },
                          "main": {
                            "type": "string",
                            "description": "Main configuration file name within source directory"
                          }
                        },
                        "required": [
                          "description",
                          "author",
                          "tags"
                        ],
                        "additionalProperties": false,
                        "description": "Agent metadata including description, author, and tags"
                      },
                      "injectPreferences": {
                        "type": "boolean",
                        "default": true,
                        "description": "Whether to inject user preferences into agent config"
                      }
                    },
                    "required": [
                      "id",
                      "sourcePath",
                      "metadata"
                    ],
                    "additionalProperties": false,
                    "description": "Request body for installing a custom agent from file system"
                  },
                  {
                    "type": "object",
                    "properties": {
                      "id": {
                        "type": "string",
                        "minLength": 1,
                        "description": "Unique agent identifier (e.g., \"database-agent\")"
                      },
                      "path": {
                        "type": "string",
                        "description": "Optional absolute file path for file-based agents (e.g., \"/path/to/agent.yml\")"
                      }
                    },
                    "required": [
                      "id"
                    ],
                    "additionalProperties": false,
                    "description": "Agent identifier for switching agents by ID or file path"
                  }
                ]
              }
            }
          }
        },
        "responses": {
          "201": {
            "description": "Agent installed",
            "content": {
              "application/json": {
                "schema": {
                  "type": "object",
                  "properties": {
                    "installed": {
                      "type": "boolean",
                      "enum": [
                        true
                      ],
                      "description": "Indicates successful installation"
                    },
                    "id": {
                      "type": "string",
                      "description": "Installed agent ID"
                    },
                    "name": {
                      "type": "string",
                      "description": "Installed agent name"
                    },
                    "type": {
                      "type": "string",
                      "enum": [
                        "builtin",
                        "custom"
                      ],
                      "description": "Type of agent installed"
                    }
                  },
                  "required": [
                    "installed",
                    "id",
                    "name",
                    "type"
                  ],
                  "additionalProperties": false,
                  "description": "Agent installation response"
                }
              }
            }
          }
        }
      }
    },
    "/api/agents/switch": {
      "post": {
        "summary": "Switch Agent",
        "description": "Switches to a different agent by ID or file path",
        "tags": [
          "agents"
        ],
        "requestBody": {
          "content": {
            "application/json": {
              "schema": {
                "type": "object",
                "properties": {
                  "id": {
                    "type": "string",
                    "minLength": 1,
                    "description": "Unique agent identifier (e.g., \"database-agent\")"
                  },
                  "path": {
                    "type": "string",
                    "description": "Optional absolute file path for file-based agents (e.g., \"/path/to/agent.yml\")"
                  }
                },
                "required": [
                  "id"
                ],
                "additionalProperties": false,
                "description": "Agent identifier for switching agents by ID or file path"
              }
            }
          }
        },
        "responses": {
          "200": {
            "description": "Agent switched",
            "content": {
              "application/json": {
                "schema": {
                  "type": "object",
                  "properties": {
                    "switched": {
                      "type": "boolean",
                      "enum": [
                        true
                      ],
                      "description": "Indicates successful agent switch"
                    },
                    "id": {
                      "type": "string",
                      "description": "New active agent ID"
                    },
                    "name": {
                      "type": "string",
                      "description": "New active agent name"
                    }
                  },
                  "required": [
                    "switched",
                    "id",
                    "name"
                  ],
                  "additionalProperties": false,
                  "description": "Agent switch response"
                }
              }
            }
          }
        }
      }
    },
    "/api/agents/validate-name": {
      "post": {
        "summary": "Validate Agent Name",
        "description": "Checks if an agent ID conflicts with existing agents",
        "tags": [
          "agents"
        ],
        "requestBody": {
          "content": {
            "application/json": {
              "schema": {
                "type": "object",
                "properties": {
                  "id": {
                    "type": "string",
                    "minLength": 1,
                    "description": "Unique agent identifier (e.g., \"database-agent\")"
                  },
                  "path": {
                    "type": "string",
                    "description": "Optional absolute file path for file-based agents (e.g., \"/path/to/agent.yml\")"
                  }
                },
                "required": [
                  "id"
                ],
                "additionalProperties": false,
                "description": "Agent identifier for switching agents by ID or file path"
              }
            }
          }
        },
        "responses": {
          "200": {
            "description": "Name validation result",
            "content": {
              "application/json": {
                "schema": {
                  "type": "object",
                  "properties": {
                    "valid": {
                      "type": "boolean",
                      "description": "Whether the agent name is valid"
                    },
                    "conflict": {
                      "type": "string",
                      "description": "Type of conflict if name is invalid"
                    },
                    "message": {
                      "type": "string",
                      "description": "Validation message"
                    }
                  },
                  "required": [
                    "valid"
                  ],
                  "additionalProperties": false,
                  "description": "Agent name validation result"
                }
              }
            }
          }
        }
      }
    },
    "/api/agents/uninstall": {
      "post": {
        "summary": "Uninstall Agent",
        "description": "Removes an agent from the system. Custom agents are removed from registry; builtin agents can be reinstalled",
        "tags": [
          "agents"
        ],
        "requestBody": {
          "content": {
            "application/json": {
              "schema": {
                "type": "object",
                "properties": {
                  "id": {
                    "type": "string",
                    "minLength": 1,
                    "description": "Unique agent identifier to uninstall"
                  },
                  "force": {
                    "type": "boolean",
                    "default": false,
                    "description": "Force uninstall even if agent is currently active"
                  }
                },
                "required": [
                  "id"
                ],
                "additionalProperties": false,
                "description": "Request body for uninstalling an agent"
              }
            }
          }
        },
        "responses": {
          "200": {
            "description": "Agent uninstalled",
            "content": {
              "application/json": {
                "schema": {
                  "type": "object",
                  "properties": {
                    "uninstalled": {
                      "type": "boolean",
                      "enum": [
                        true
                      ],
                      "description": "Indicates successful uninstallation"
                    },
                    "id": {
                      "type": "string",
                      "description": "Uninstalled agent ID"
                    }
                  },
                  "required": [
                    "uninstalled",
                    "id"
                  ],
                  "additionalProperties": false,
                  "description": "Agent uninstallation response"
                }
              }
            }
          }
        }
      }
    },
    "/api/agents/custom/create": {
      "post": {
        "summary": "Create Custom Agent",
        "description": "Creates a new custom agent from scratch via the UI/API",
        "tags": [
          "agents"
        ],
        "requestBody": {
          "content": {
            "application/json": {
              "schema": {
                "type": "object",
                "properties": {
                  "id": {
                    "type": "string",
                    "minLength": 1,
                    "pattern": "^[a-z0-9-]+$",
                    "description": "Unique agent identifier"
                  },
                  "name": {
                    "type": "string",
                    "minLength": 1,
                    "description": "Display name for the agent"
                  },
                  "description": {
                    "type": "string",
                    "minLength": 1,
                    "description": "One-line description of the agent"
                  },
                  "author": {
                    "type": "string",
                    "description": "Author or organization"
                  },
                  "tags": {
                    "type": "array",
                    "items": {
                      "type": "string"
                    },
                    "default": [],
                    "description": "Tags for discovery"
                  },
                  "config": {
                    "type": "object",
                    "properties": {
                      "systemPrompt": {
                        "anyOf": [
                          {
                            "type": "string"
                          },
                          {
                            "type": "object",
                            "properties": {
                              "contributors": {
                                "type": "array",
                                "items": {
                                  "oneOf": [
                                    {
                                      "type": "object",
                                      "properties": {
                                        "id": {
                                          "type": "string",
                                          "description": "Unique identifier for the contributor"
                                        },
                                        "priority": {
                                          "type": "integer",
                                          "minimum": 0,
                                          "description": "Execution priority of the contributor (lower numbers run first)"
                                        },
                                        "enabled": {
                                          "type": "boolean",
                                          "default": true,
                                          "description": "Whether this contributor is currently active"
                                        },
                                        "type": {
                                          "type": "string",
                                          "enum": [
                                            "static"
                                          ]
                                        },
                                        "content": {
                                          "type": "string",
                                          "description": "Static content for the contributor (REQUIRED for 'static')"
                                        }
                                      },
                                      "required": [
                                        "id",
                                        "priority",
                                        "type",
                                        "content"
                                      ],
                                      "additionalProperties": false
                                    },
                                    {
                                      "type": "object",
                                      "properties": {
                                        "id": {
                                          "type": "string",
                                          "description": "Unique identifier for the contributor"
                                        },
                                        "priority": {
                                          "type": "integer",
                                          "minimum": 0,
                                          "description": "Execution priority of the contributor (lower numbers run first)"
                                        },
                                        "enabled": {
                                          "type": "boolean",
                                          "default": true,
                                          "description": "Whether this contributor is currently active"
                                        },
                                        "type": {
                                          "type": "string",
                                          "enum": [
                                            "dynamic"
                                          ]
                                        },
                                        "source": {
                                          "type": "string",
                                          "enum": [
                                            "dateTime",
                                            "memorySummary",
                                            "resources"
                                          ],
                                          "description": "Source identifier for dynamic content (REQUIRED for 'dynamic')"
                                        }
                                      },
                                      "required": [
                                        "id",
                                        "priority",
                                        "type",
                                        "source"
                                      ],
                                      "additionalProperties": false
                                    },
                                    {
                                      "type": "object",
                                      "properties": {
                                        "id": {
                                          "type": "string",
                                          "description": "Unique identifier for the contributor"
                                        },
                                        "priority": {
                                          "type": "integer",
                                          "minimum": 0,
                                          "description": "Execution priority of the contributor (lower numbers run first)"
                                        },
                                        "enabled": {
                                          "type": "boolean",
                                          "default": true,
                                          "description": "Whether this contributor is currently active"
                                        },
                                        "type": {
                                          "type": "string",
                                          "enum": [
                                            "file"
                                          ]
                                        },
                                        "files": {
                                          "type": "array",
                                          "items": {
                                            "type": "string"
                                          },
                                          "minItems": 1,
                                          "description": "Array of file paths to include as context (.md and .txt files)"
                                        },
                                        "options": {
                                          "type": "object",
                                          "properties": {
                                            "includeFilenames": {
                                              "type": "boolean",
                                              "default": true,
                                              "description": "Whether to include the filename as a header for each file"
                                            },
                                            "separator": {
                                              "type": "string",
                                              "default": "\n\n---\n\n",
                                              "description": "Separator to use between multiple files"
                                            },
                                            "errorHandling": {
                                              "type": "string",
                                              "enum": [
                                                "skip",
                                                "error"
                                              ],
                                              "default": "skip",
                                              "description": "How to handle missing or unreadable files: skip (ignore) or error (throw)"
                                            },
                                            "maxFileSize": {
                                              "type": "integer",
                                              "minimum": 0,
                                              "exclusiveMinimum": true,
                                              "default": 100000,
                                              "description": "Maximum file size in bytes (default: 100KB)"
                                            },
                                            "includeMetadata": {
                                              "type": "boolean",
                                              "default": false,
                                              "description": "Whether to include file metadata (size, modification time) in the context"
                                            }
                                          },
                                          "default": {},
                                          "additionalProperties": false
                                        }
                                      },
                                      "required": [
                                        "id",
                                        "priority",
                                        "type",
                                        "files"
                                      ],
                                      "additionalProperties": false
                                    },
                                    {
                                      "type": "object",
                                      "properties": {
                                        "id": {
                                          "type": "string",
                                          "description": "Unique identifier for the contributor"
                                        },
                                        "priority": {
                                          "type": "integer",
                                          "minimum": 0,
                                          "description": "Execution priority of the contributor (lower numbers run first)"
                                        },
                                        "enabled": {
                                          "type": "boolean",
                                          "default": true,
                                          "description": "Whether this contributor is currently active"
                                        },
                                        "type": {
                                          "type": "string",
                                          "enum": [
                                            "memory"
                                          ]
                                        },
                                        "options": {
                                          "type": "object",
                                          "properties": {
                                            "includeTimestamps": {
                                              "type": "boolean",
                                              "default": false,
                                              "description": "Whether to include timestamps in memory display"
                                            },
                                            "includeTags": {
                                              "type": "boolean",
                                              "default": true,
                                              "description": "Whether to include tags in memory display"
                                            },
                                            "limit": {
                                              "type": "integer",
                                              "minimum": 0,
                                              "exclusiveMinimum": true,
                                              "description": "Maximum number of memories to include"
                                            },
                                            "pinnedOnly": {
                                              "type": "boolean",
                                              "default": false,
                                              "description": "Only include pinned memories (for hybrid approach)"
                                            }
                                          },
                                          "default": {},
                                          "additionalProperties": false
                                        }
                                      },
                                      "required": [
                                        "id",
                                        "priority",
                                        "type"
                                      ],
                                      "additionalProperties": false
                                    }
                                  ],
                                  "description": "Configuration for a system prompt contributor. Type 'static' requires 'content', type 'dynamic' requires 'source', type 'file' requires 'files', type 'memory' loads user memories."
                                },
                                "minItems": 1,
                                "default": [
                                  {
                                    "id": "dateTime",
                                    "type": "dynamic",
                                    "priority": 10,
                                    "source": "dateTime",
                                    "enabled": true
                                  },
                                  {
                                    "id": "resources",
                                    "type": "dynamic",
                                    "priority": 20,
                                    "source": "resources",
                                    "enabled": false
                                  }
                                ],
                                "description": "An array of contributor configurations that make up the system prompt"
                              }
                            },
                            "additionalProperties": false
                          }
                        ],
                        "description": "System prompt: string shorthand or structured config"
                      },
                      "llm": {
                        "type": "object",
                        "properties": {
                          "provider": {
                            "type": "string",
                            "enum": [
                              "openai",
                              "openai-compatible",
                              "anthropic",
                              "google",
                              "groq",
                              "xai",
                              "cohere"
                            ],
                            "description": "LLM provider (e.g., 'openai', 'anthropic', 'google', 'groq')"
                          },
                          "model": {
                            "type": "string",
                            "description": "Specific model name for the selected provider"
                          },
                          "apiKey": {
                            "type": "string",
                            "description": "API key for provider; can be given directly or via $ENV reference"
                          },
                          "maxIterations": {
                            "type": "integer",
                            "minimum": 0,
                            "exclusiveMinimum": true,
                            "default": 50
                          },
                          "router": {
                            "type": "string",
                            "enum": [
                              "vercel",
                              "in-built"
                            ],
                            "default": "vercel"
                          },
                          "baseURL": {
                            "type": "string",
                            "description": "Base URL for provider (e.g., https://api.openai.com/v1). Only certain providers support this."
                          },
                          "maxInputTokens": {
                            "type": "integer",
                            "minimum": 0,
                            "exclusiveMinimum": true,
                            "description": "Max input tokens for history; required for unknown models"
                          },
                          "maxOutputTokens": {
                            "type": "integer",
                            "minimum": 0,
                            "exclusiveMinimum": true,
                            "description": "Max tokens for model output"
                          },
                          "temperature": {
                            "type": "number",
                            "nullable": true,
                            "minimum": 0,
                            "maximum": 1,
                            "description": "Randomness: 0 deterministic, 1 creative"
                          },
                          "allowedMediaTypes": {
                            "type": "array",
                            "items": {
                              "type": "string"
                            },
                            "description": "MIME type patterns for media expansion (e.g., \"image/*\", \"application/pdf\"). If omitted, uses model capabilities from registry. Supports wildcards."
                          }
                        },
                        "required": [
                          "provider",
                          "model",
                          "apiKey"
                        ],
                        "additionalProperties": false,
                        "description": "Core LLM configuration for the agent"
                      },
                      "agentCard": {
                        "type": "object",
                        "properties": {
                          "protocolVersion": {
                            "type": "string",
                            "default": "0.3.0",
                            "description": "A2A protocol version (e.g., \"0.3.0\")"
                          },
                          "name": {
                            "type": "string",
                            "description": "Human-readable agent name"
                          },
                          "description": {
                            "type": "string",
                            "description": "Detailed description of agent purpose and capabilities"
                          },
                          "url": {
                            "type": "string",
                            "format": "uri",
                            "description": "Primary endpoint URL for the agent"
                          },
                          "version": {
                            "type": "string",
                            "description": "Agent version (semantic versioning recommended)"
                          },
                          "preferredTransport": {
                            "type": "string",
                            "enum": [
                              "JSONRPC",
                              "GRPC",
                              "HTTP+JSON"
                            ],
                            "default": "JSONRPC",
                            "description": "Primary transport protocol for communication"
                          },
                          "defaultInputModes": {
                            "type": "array",
                            "items": {
                              "type": "string"
                            },
                            "default": [
                              "application/json",
                              "text/plain"
                            ],
                            "description": "Supported input MIME types"
                          },
                          "defaultOutputModes": {
                            "type": "array",
                            "items": {
                              "type": "string"
                            },
                            "default": [
                              "application/json",
                              "text/event-stream",
                              "text/plain"
                            ],
                            "description": "Supported output MIME types"
                          },
                          "skills": {
                            "type": "array",
                            "items": {
                              "type": "object",
                              "properties": {
                                "id": {
                                  "type": "string",
                                  "description": "Unique skill identifier"
                                },
                                "name": {
                                  "type": "string",
                                  "description": "Human-readable skill name"
                                },
                                "description": {
                                  "type": "string",
                                  "description": "Detailed skill description"
                                },
                                "tags": {
                                  "type": "array",
                                  "items": {
                                    "type": "string"
                                  },
                                  "description": "Searchable tags for discovery"
                                },
                                "examples": {
                                  "type": "array",
                                  "items": {
                                    "type": "string"
                                  },
                                  "description": "Example use cases or queries"
                                },
                                "inputModes": {
                                  "type": "array",
                                  "items": {
                                    "type": "string"
                                  },
                                  "default": [
                                    "text/plain"
                                  ],
                                  "description": "Skill-specific input MIME types"
                                },
                                "outputModes": {
                                  "type": "array",
                                  "items": {
                                    "type": "string"
                                  },
                                  "default": [
                                    "text/plain"
                                  ],
                                  "description": "Skill-specific output MIME types"
                                }
                              },
                              "required": [
                                "id",
                                "name",
                                "description",
                                "tags"
                              ],
                              "additionalProperties": false
                            },
                            "default": [
                              {
                                "id": "chat_with_agent",
                                "name": "chat_with_agent",
                                "description": "Allows you to chat with an AI agent. Send a message to interact.",
                                "tags": [
                                  "chat",
                                  "AI",
                                  "assistant",
                                  "mcp",
                                  "natural language"
                                ],
                                "examples": [
                                  "Send a JSON-RPC request to /mcp with method: \"chat_with_agent\" and params: {\"message\":\"Your query...\"}",
                                  "Alternatively, use a compatible MCP client library."
                                ]
                              }
                            ],
                            "description": "Agent capabilities/skills"
                          },
                          "provider": {
                            "type": "object",
                            "properties": {
                              "organization": {
                                "type": "string",
                                "description": "Provider organization name"
                              },
                              "url": {
                                "type": "string",
                                "format": "uri",
                                "description": "Provider organization URL"
                              }
                            },
                            "required": [
                              "organization",
                              "url"
                            ],
                            "additionalProperties": false,
                            "description": "Agent provider information"
                          },
                          "iconUrl": {
                            "type": "string",
                            "format": "uri",
                            "description": "URL to agent icon/logo (for UI display)"
                          },
                          "documentationUrl": {
                            "type": "string",
                            "format": "uri",
                            "description": "URL to agent documentation"
                          },
                          "additionalInterfaces": {
                            "type": "array",
                            "items": {
                              "type": "object",
                              "properties": {
                                "url": {
                                  "type": "string",
                                  "format": "uri",
                                  "description": "Endpoint URL"
                                },
                                "transport": {
                                  "type": "string",
                                  "enum": [
                                    "JSONRPC",
                                    "GRPC",
                                    "HTTP+JSON"
                                  ],
                                  "description": "Transport protocol"
                                }
                              },
                              "required": [
                                "url",
                                "transport"
                              ],
                              "additionalProperties": false
                            },
                            "description": "Additional interfaces/transports supported by the agent"
                          },
                          "capabilities": {
                            "type": "object",
                            "properties": {
                              "streaming": {
                                "type": "boolean",
                                "default": true,
                                "description": "Supports streaming responses"
                              },
                              "pushNotifications": {
                                "type": "boolean",
                                "description": "Supports push notifications"
                              },
                              "stateTransitionHistory": {
                                "type": "boolean",
                                "default": false,
                                "description": "Provides state transition history"
                              }
                            },
                            "default": {},
                            "additionalProperties": false,
                            "description": "Agent capabilities and features"
                          },
                          "securitySchemes": {
                            "type": "object",
                            "additionalProperties": {
                              "oneOf": [
                                {
                                  "type": "object",
                                  "properties": {
                                    "type": {
                                      "type": "string",
                                      "enum": [
                                        "apiKey"
                                      ],
                                      "description": "Security scheme type"
                                    },
                                    "name": {
                                      "type": "string",
                                      "description": "Name of the header/query/cookie parameter"
                                    },
                                    "in": {
                                      "type": "string",
                                      "enum": [
                                        "query",
                                        "header",
                                        "cookie"
                                      ],
                                      "description": "Location of API key"
                                    },
                                    "description": {
                                      "type": "string",
                                      "description": "Description of the security scheme"
                                    }
                                  },
                                  "required": [
                                    "type",
                                    "name",
                                    "in"
                                  ],
                                  "additionalProperties": false
                                },
                                {
                                  "type": "object",
                                  "properties": {
                                    "type": {
                                      "type": "string",
                                      "enum": [
                                        "http"
                                      ],
                                      "description": "Security scheme type"
                                    },
                                    "scheme": {
                                      "type": "string",
                                      "description": "HTTP authorization scheme (e.g., basic, bearer)"
                                    },
                                    "bearerFormat": {
                                      "type": "string",
                                      "description": "Hint for bearer token format"
                                    },
                                    "description": {
                                      "type": "string",
                                      "description": "Description of the security scheme"
                                    }
                                  },
                                  "required": [
                                    "type",
                                    "scheme"
                                  ],
                                  "additionalProperties": false
                                },
                                {
                                  "type": "object",
                                  "properties": {
                                    "type": {
                                      "type": "string",
                                      "enum": [
                                        "oauth2"
                                      ],
                                      "description": "Security scheme type"
                                    },
                                    "flows": {
                                      "type": "object",
                                      "properties": {
                                        "implicit": {
                                          "type": "object",
                                          "properties": {
                                            "authorizationUrl": {
                                              "type": "string",
                                              "format": "uri",
                                              "description": "Authorization URL for the flow"
                                            },
                                            "tokenUrl": {
                                              "type": "string",
                                              "format": "uri",
                                              "description": "Token URL for the flow"
                                            },
                                            "refreshUrl": {
                                              "type": "string",
                                              "format": "uri",
                                              "description": "Refresh URL for the flow"
                                            },
                                            "scopes": {
                                              "type": "object",
                                              "additionalProperties": {
                                                "type": "string"
                                              },
                                              "description": "Available scopes for the OAuth2 flow"
                                            }
                                          },
                                          "required": [
                                            "scopes"
                                          ],
                                          "additionalProperties": false
                                        },
                                        "password": {
                                          "type": "object",
                                          "properties": {
                                            "authorizationUrl": {
                                              "type": "string",
                                              "format": "uri",
                                              "description": "Authorization URL for the flow"
                                            },
                                            "tokenUrl": {
                                              "type": "string",
                                              "format": "uri",
                                              "description": "Token URL for the flow"
                                            },
                                            "refreshUrl": {
                                              "type": "string",
                                              "format": "uri",
                                              "description": "Refresh URL for the flow"
                                            },
                                            "scopes": {
                                              "type": "object",
                                              "additionalProperties": {
                                                "type": "string"
                                              },
                                              "description": "Available scopes for the OAuth2 flow"
                                            }
                                          },
                                          "required": [
                                            "scopes"
                                          ],
                                          "additionalProperties": false
                                        },
                                        "clientCredentials": {
                                          "type": "object",
                                          "properties": {
                                            "authorizationUrl": {
                                              "type": "string",
                                              "format": "uri",
                                              "description": "Authorization URL for the flow"
                                            },
                                            "tokenUrl": {
                                              "type": "string",
                                              "format": "uri",
                                              "description": "Token URL for the flow"
                                            },
                                            "refreshUrl": {
                                              "type": "string",
                                              "format": "uri",
                                              "description": "Refresh URL for the flow"
                                            },
                                            "scopes": {
                                              "type": "object",
                                              "additionalProperties": {
                                                "type": "string"
                                              },
                                              "description": "Available scopes for the OAuth2 flow"
                                            }
                                          },
                                          "required": [
                                            "scopes"
                                          ],
                                          "additionalProperties": false
                                        },
                                        "authorizationCode": {
                                          "type": "object",
                                          "properties": {
                                            "authorizationUrl": {
                                              "type": "string",
                                              "format": "uri",
                                              "description": "Authorization URL for the flow"
                                            },
                                            "tokenUrl": {
                                              "type": "string",
                                              "format": "uri",
                                              "description": "Token URL for the flow"
                                            },
                                            "refreshUrl": {
                                              "type": "string",
                                              "format": "uri",
                                              "description": "Refresh URL for the flow"
                                            },
                                            "scopes": {
                                              "type": "object",
                                              "additionalProperties": {
                                                "type": "string"
                                              },
                                              "description": "Available scopes for the OAuth2 flow"
                                            }
                                          },
                                          "required": [
                                            "scopes"
                                          ],
                                          "additionalProperties": false
                                        }
                                      },
                                      "additionalProperties": false,
                                      "description": "OAuth2 flow configurations"
                                    },
                                    "description": {
                                      "type": "string",
                                      "description": "Description of the security scheme"
                                    }
                                  },
                                  "required": [
                                    "type",
                                    "flows"
                                  ],
                                  "additionalProperties": false
                                },
                                {
                                  "type": "object",
                                  "properties": {
                                    "type": {
                                      "type": "string",
                                      "enum": [
                                        "openIdConnect"
                                      ],
                                      "description": "Security scheme type"
                                    },
                                    "openIdConnectUrl": {
                                      "type": "string",
                                      "format": "uri",
                                      "description": "OpenID Connect discovery URL"
                                    },
                                    "description": {
                                      "type": "string",
                                      "description": "Description of the security scheme"
                                    }
                                  },
                                  "required": [
                                    "type",
                                    "openIdConnectUrl"
                                  ],
                                  "additionalProperties": false
                                },
                                {
                                  "type": "object",
                                  "properties": {
                                    "type": {
                                      "type": "string",
                                      "enum": [
                                        "mutualTLS"
                                      ],
                                      "description": "Security scheme type"
                                    },
                                    "description": {
                                      "type": "string",
                                      "description": "Description of the security scheme"
                                    }
                                  },
                                  "required": [
                                    "type"
                                  ],
                                  "additionalProperties": false
                                }
                              ]
                            },
                            "description": "Map of security scheme definitions (A2A format)"
                          },
                          "security": {
                            "type": "array",
                            "items": {
                              "type": "object",
                              "additionalProperties": {
                                "type": "array",
                                "items": {
                                  "type": "string"
                                }
                              }
                            },
                            "description": "Security requirements (array of security scheme references with required scopes)"
                          },
                          "supportsAuthenticatedExtendedCard": {
                            "type": "boolean",
                            "description": "Whether extended card is available with authentication"
                          },
                          "signatures": {
                            "type": "array",
                            "items": {
                              "type": "object",
                              "properties": {
                                "protected": {
                                  "type": "string",
                                  "description": "Base64url-encoded JWS Protected Header"
                                },
                                "signature": {
                                  "type": "string",
                                  "description": "Base64url-encoded JWS Signature"
                                }
                              },
                              "required": [
                                "protected",
                                "signature"
                              ],
                              "additionalProperties": false
                            },
                            "description": "JSON Web Signatures for verifying AgentCard integrity"
                          },
                          "metadata": {
                            "type": "object",
                            "properties": {
                              "dexto": {
                                "type": "object",
                                "properties": {
                                  "authentication": {
                                    "type": "object",
                                    "properties": {
                                      "schemes": {
                                        "type": "array",
                                        "items": {
                                          "type": "string"
                                        },
                                        "default": [],
                                        "description": "Legacy authentication schemes (deprecated: use securitySchemes)"
                                      },
                                      "credentials": {
                                        "type": "string",
                                        "description": "Credentials information"
                                      }
                                    },
                                    "additionalProperties": false,
                                    "description": "Legacy authentication configuration"
                                  },
                                  "delegation": {
                                    "type": "object",
                                    "properties": {
                                      "protocol": {
                                        "type": "string",
                                        "enum": [
                                          "dexto-v1",
                                          "http-simple",
                                          "a2a-jsonrpc",
                                          "mcp-http"
                                        ],
                                        "description": "Delegation protocol version"
                                      },
                                      "endpoint": {
                                        "type": "string",
                                        "description": "Delegation endpoint (relative path or full URL)"
                                      },
                                      "supportsSession": {
                                        "type": "boolean",
                                        "description": "Whether agent supports stateful sessions"
                                      },
                                      "supportsStreaming": {
                                        "type": "boolean",
                                        "description": "Whether agent supports streaming responses"
                                      }
                                    },
                                    "required": [
                                      "protocol",
                                      "endpoint",
                                      "supportsSession"
                                    ],
                                    "additionalProperties": false,
                                    "description": "Delegation protocol information for agent-to-agent communication"
                                  },
                                  "owner": {
                                    "type": "object",
                                    "properties": {
                                      "userId": {
                                        "type": "string",
                                        "description": "Unique user identifier from auth system"
                                      },
                                      "username": {
                                        "type": "string",
                                        "description": "Display name"
                                      },
                                      "email": {
                                        "type": "string",
                                        "format": "email",
                                        "description": "Optional user email"
                                      }
                                    },
                                    "required": [
                                      "userId",
                                      "username"
                                    ],
                                    "additionalProperties": false,
                                    "description": "Agent owner information (for multi-tenant deployments)"
                                  }
                                },
                                "additionalProperties": false,
                                "description": "Dexto-specific extension metadata"
                              }
                            },
                            "description": "Extension-specific metadata (namespaced by extension name)"
                          }
                        },
                        "required": [
                          "name",
                          "description",
                          "url",
                          "version"
                        ],
                        "additionalProperties": false,
                        "description": "Configuration for the agent card"
                      },
                      "greeting": {
                        "type": "string",
                        "maxLength": 500,
                        "description": "Default greeting text to show when a chat starts (for UI consumption)"
                      },
                      "telemetry": {
                        "type": "object",
                        "properties": {
                          "serviceName": {
                            "type": "string"
                          },
                          "enabled": {
                            "type": "boolean"
                          },
                          "tracerName": {
                            "type": "string"
                          },
                          "export": {
                            "anyOf": [
                              {
                                "type": "object",
                                "properties": {
                                  "type": {
                                    "type": "string",
                                    "enum": [
                                      "otlp"
                                    ]
                                  },
                                  "protocol": {
                                    "type": "string",
                                    "enum": [
                                      "grpc",
                                      "http"
                                    ]
                                  },
                                  "endpoint": {
                                    "anyOf": [
                                      {
                                        "type": "string",
                                        "format": "uri"
                                      },
                                      {
                                        "type": "string",
                                        "pattern": "^[\\w.-]+:\\d+$"
                                      }
                                    ]
                                  },
                                  "headers": {
                                    "type": "object",
                                    "additionalProperties": {
                                      "type": "string"
                                    }
                                  }
                                },
                                "required": [
                                  "type"
                                ]
                              },
                              {
                                "type": "object",
                                "properties": {
                                  "type": {
                                    "type": "string",
                                    "enum": [
                                      "console"
                                    ]
                                  }
                                },
                                "required": [
                                  "type"
                                ]
                              }
                            ]
                          }
                        },
                        "description": "OpenTelemetry configuration for distributed tracing and observability"
                      },
                      "agentId": {
                        "type": "string",
                        "default": "default-agent",
                        "description": "Unique identifier for this agent instance - CLI enrichment derives from agentCard.name or filename"
                      },
                      "mcpServers": {
                        "type": "object",
                        "additionalProperties": {
                          "oneOf": [
                            {
                              "type": "object",
                              "properties": {
                                "type": {
                                  "type": "string",
                                  "enum": [
                                    "stdio"
                                  ]
                                },
                                "command": {
                                  "type": "string"
                                },
                                "args": {
                                  "type": "array",
                                  "items": {
                                    "type": "string"
                                  },
                                  "default": [],
                                  "description": "Array of arguments for the command (e.g., ['script.js'])"
                                },
                                "env": {
                                  "type": "object",
                                  "additionalProperties": {
                                    "type": "string"
                                  },
                                  "default": {},
                                  "description": "Optional environment variables for the server process"
                                },
                                "timeout": {
                                  "type": "integer",
                                  "minimum": 0,
                                  "exclusiveMinimum": true,
                                  "default": 30000
                                },
                                "connectionMode": {
                                  "type": "string",
                                  "enum": [
                                    "strict",
                                    "lenient"
                                  ],
                                  "default": "lenient"
                                }
                              },
                              "required": [
                                "type",
                                "command"
                              ],
                              "additionalProperties": false
                            },
                            {
                              "type": "object",
                              "properties": {
                                "type": {
                                  "type": "string",
                                  "enum": [
                                    "sse"
                                  ]
                                },
                                "url": {
                                  "type": "string",
                                  "description": "URL for the SSE server endpoint"
                                },
                                "headers": {
                                  "type": "object",
                                  "additionalProperties": {
                                    "type": "string"
                                  },
                                  "default": {}
                                },
                                "timeout": {
                                  "type": "integer",
                                  "minimum": 0,
                                  "exclusiveMinimum": true,
                                  "default": 30000
                                },
                                "connectionMode": {
                                  "type": "string",
                                  "enum": [
                                    "strict",
                                    "lenient"
                                  ],
                                  "default": "lenient"
                                }
                              },
                              "required": [
                                "type",
                                "url"
                              ],
                              "additionalProperties": false
                            },
                            {
                              "type": "object",
                              "properties": {
                                "type": {
                                  "type": "string",
                                  "enum": [
                                    "http"
                                  ]
                                },
                                "url": {
                                  "type": "string",
                                  "description": "URL for the HTTP server"
                                },
                                "headers": {
                                  "type": "object",
                                  "additionalProperties": {
                                    "type": "string"
                                  },
                                  "default": {}
                                },
                                "timeout": {
                                  "type": "integer",
                                  "minimum": 0,
                                  "exclusiveMinimum": true,
                                  "default": 30000
                                },
                                "connectionMode": {
                                  "type": "string",
                                  "enum": [
                                    "strict",
                                    "lenient"
                                  ],
                                  "default": "lenient"
                                }
                              },
                              "required": [
                                "type",
                                "url"
                              ],
                              "additionalProperties": false
                            }
                          ]
                        },
                        "default": {},
                        "description": "Configurations for MCP (Model Context Protocol) servers used by the agent"
                      },
                      "internalTools": {
                        "type": "array",
                        "items": {
                          "type": "string",
                          "enum": [
                            "search_history",
                            "ask_user",
                            "read_file",
                            "glob_files",
                            "grep_content",
                            "write_file",
                            "edit_file",
                            "bash_exec",
                            "bash_output",
                            "kill_process",
                            "todo_write",
                            "spawn_agent"
                          ],
                          "description": "Available internal tool names"
                        },
                        "default": [],
<<<<<<< HEAD
                        "description": "Array of internal tool names to enable. Empty array = disabled. Available tools: search_history, ask_user, read_file, glob_files, grep_content, write_file, edit_file, bash_exec, bash_output, kill_process, todo_write, spawn_agent"
=======
                        "description": "Internal tools configuration (read-file, write-file, bash-exec, etc.)"
>>>>>>> c1e814f7
                      },
                      "logger": {
                        "type": "object",
                        "properties": {
                          "level": {
                            "type": "string",
                            "enum": [
                              "debug",
                              "info",
                              "warn",
                              "error",
                              "silly"
                            ],
                            "default": "info",
                            "description": "Minimum log level to record"
                          },
                          "transports": {
                            "type": "array",
                            "items": {
                              "oneOf": [
                                {
                                  "type": "object",
                                  "properties": {
                                    "type": {
                                      "type": "string",
                                      "enum": [
                                        "console"
                                      ]
                                    },
                                    "colorize": {
                                      "type": "boolean",
                                      "default": true,
                                      "description": "Enable colored output"
                                    }
                                  },
                                  "required": [
                                    "type"
                                  ],
                                  "additionalProperties": false,
                                  "description": "Console transport for terminal output"
                                },
                                {
                                  "type": "object",
                                  "properties": {
                                    "type": {
                                      "type": "string",
                                      "enum": [
                                        "file"
                                      ]
                                    },
                                    "path": {
                                      "type": "string",
                                      "description": "Absolute path to log file"
                                    },
                                    "maxSize": {
                                      "type": "number",
                                      "minimum": 0,
                                      "exclusiveMinimum": true,
                                      "default": 10485760,
                                      "description": "Max file size in bytes before rotation (default: 10MB)"
                                    },
                                    "maxFiles": {
                                      "type": "integer",
                                      "minimum": 0,
                                      "exclusiveMinimum": true,
                                      "default": 5,
                                      "description": "Max number of rotated files to keep (default: 5)"
                                    }
                                  },
                                  "required": [
                                    "type",
                                    "path"
                                  ],
                                  "additionalProperties": false,
                                  "description": "File transport with rotation support"
                                },
                                {
                                  "type": "object",
                                  "properties": {
                                    "type": {
                                      "type": "string",
                                      "enum": [
                                        "upstash"
                                      ]
                                    },
                                    "url": {
                                      "type": "string",
                                      "format": "uri",
                                      "description": "Upstash Redis REST URL"
                                    },
                                    "token": {
                                      "type": "string",
                                      "description": "Upstash Redis REST token"
                                    },
                                    "listName": {
                                      "type": "string",
                                      "default": "dexto-logs",
                                      "description": "Redis list name for log entries"
                                    },
                                    "maxListLength": {
                                      "type": "integer",
                                      "minimum": 0,
                                      "exclusiveMinimum": true,
                                      "default": 10000,
                                      "description": "Max entries in Redis list (default: 10000)"
                                    },
                                    "batchSize": {
                                      "type": "integer",
                                      "minimum": 0,
                                      "exclusiveMinimum": true,
                                      "default": 100,
                                      "description": "Number of log entries to batch before sending (default: 100)"
                                    }
                                  },
                                  "required": [
                                    "type",
                                    "url",
                                    "token"
                                  ],
                                  "additionalProperties": false,
                                  "description": "Upstash Redis transport for remote logging"
                                }
                              ]
                            },
                            "minItems": 1,
                            "default": [
                              {
                                "type": "console",
                                "colorize": true
                              }
                            ],
                            "description": "Log output destinations"
                          }
                        },
                        "default": {
                          "level": "info",
                          "transports": [
                            {
                              "type": "console",
                              "colorize": true
                            }
                          ]
                        },
                        "additionalProperties": false,
                        "description": "Logger configuration with multi-transport support (file, console, remote) - CLI enrichment adds per-agent file transport"
                      },
                      "storage": {
                        "type": "object",
                        "properties": {
                          "cache": {
                            "oneOf": [
                              {
                                "type": "object",
                                "properties": {
                                  "maxConnections": {
                                    "type": "integer",
                                    "minimum": 0,
                                    "exclusiveMinimum": true,
                                    "description": "Maximum connections"
                                  },
                                  "idleTimeoutMillis": {
                                    "type": "integer",
                                    "minimum": 0,
                                    "exclusiveMinimum": true,
                                    "description": "Idle timeout in milliseconds"
                                  },
                                  "connectionTimeoutMillis": {
                                    "type": "integer",
                                    "minimum": 0,
                                    "exclusiveMinimum": true,
                                    "description": "Connection timeout in milliseconds"
                                  },
                                  "options": {
                                    "type": "object",
                                    "additionalProperties": {
                                      "nullable": true
                                    },
                                    "description": "Backend-specific options"
                                  },
                                  "type": {
                                    "type": "string",
                                    "enum": [
                                      "in-memory"
                                    ]
                                  }
                                },
                                "required": [
                                  "type"
                                ],
                                "additionalProperties": false
                              },
                              {
                                "type": "object",
                                "properties": {
                                  "maxConnections": {
                                    "type": "integer",
                                    "minimum": 0,
                                    "exclusiveMinimum": true,
                                    "description": "Maximum connections"
                                  },
                                  "idleTimeoutMillis": {
                                    "type": "integer",
                                    "minimum": 0,
                                    "exclusiveMinimum": true,
                                    "description": "Idle timeout in milliseconds"
                                  },
                                  "connectionTimeoutMillis": {
                                    "type": "integer",
                                    "minimum": 0,
                                    "exclusiveMinimum": true,
                                    "description": "Connection timeout in milliseconds"
                                  },
                                  "options": {
                                    "type": "object",
                                    "additionalProperties": {
                                      "nullable": true
                                    },
                                    "description": "Backend-specific options"
                                  },
                                  "type": {
                                    "type": "string",
                                    "enum": [
                                      "redis"
                                    ]
                                  },
                                  "url": {
                                    "type": "string",
                                    "description": "Redis connection URL (redis://...)"
                                  },
                                  "host": {
                                    "type": "string",
                                    "description": "Redis host"
                                  },
                                  "port": {
                                    "type": "integer",
                                    "minimum": 0,
                                    "exclusiveMinimum": true,
                                    "description": "Redis port"
                                  },
                                  "password": {
                                    "type": "string",
                                    "description": "Redis password"
                                  },
                                  "database": {
                                    "type": "integer",
                                    "minimum": 0,
                                    "description": "Redis database number"
                                  }
                                },
                                "required": [
                                  "type"
                                ],
                                "additionalProperties": false
                              }
                            ],
                            "description": "Cache configuration (fast, ephemeral)"
                          },
                          "database": {
                            "oneOf": [
                              {
                                "type": "object",
                                "properties": {
                                  "maxConnections": {
                                    "type": "integer",
                                    "minimum": 0,
                                    "exclusiveMinimum": true,
                                    "description": "Maximum connections"
                                  },
                                  "idleTimeoutMillis": {
                                    "type": "integer",
                                    "minimum": 0,
                                    "exclusiveMinimum": true,
                                    "description": "Idle timeout in milliseconds"
                                  },
                                  "connectionTimeoutMillis": {
                                    "type": "integer",
                                    "minimum": 0,
                                    "exclusiveMinimum": true,
                                    "description": "Connection timeout in milliseconds"
                                  },
                                  "options": {
                                    "type": "object",
                                    "additionalProperties": {
                                      "nullable": true
                                    },
                                    "description": "Backend-specific options"
                                  },
                                  "type": {
                                    "type": "string",
                                    "enum": [
                                      "in-memory"
                                    ]
                                  }
                                },
                                "required": [
                                  "type"
                                ],
                                "additionalProperties": false
                              },
                              {
                                "type": "object",
                                "properties": {
                                  "maxConnections": {
                                    "type": "integer",
                                    "minimum": 0,
                                    "exclusiveMinimum": true,
                                    "description": "Maximum connections"
                                  },
                                  "idleTimeoutMillis": {
                                    "type": "integer",
                                    "minimum": 0,
                                    "exclusiveMinimum": true,
                                    "description": "Idle timeout in milliseconds"
                                  },
                                  "connectionTimeoutMillis": {
                                    "type": "integer",
                                    "minimum": 0,
                                    "exclusiveMinimum": true,
                                    "description": "Connection timeout in milliseconds"
                                  },
                                  "options": {
                                    "type": "object",
                                    "additionalProperties": {
                                      "nullable": true
                                    },
                                    "description": "Backend-specific options"
                                  },
                                  "type": {
                                    "type": "string",
                                    "enum": [
                                      "sqlite"
                                    ]
                                  },
                                  "path": {
                                    "type": "string",
                                    "description": "SQLite database file path (required for SQLite - CLI enrichment provides per-agent path)"
                                  }
                                },
                                "required": [
                                  "type",
                                  "path"
                                ],
                                "additionalProperties": false
                              },
                              {
                                "type": "object",
                                "properties": {
                                  "maxConnections": {
                                    "type": "integer",
                                    "minimum": 0,
                                    "exclusiveMinimum": true,
                                    "description": "Maximum connections"
                                  },
                                  "idleTimeoutMillis": {
                                    "type": "integer",
                                    "minimum": 0,
                                    "exclusiveMinimum": true,
                                    "description": "Idle timeout in milliseconds"
                                  },
                                  "connectionTimeoutMillis": {
                                    "type": "integer",
                                    "minimum": 0,
                                    "exclusiveMinimum": true,
                                    "description": "Connection timeout in milliseconds"
                                  },
                                  "options": {
                                    "type": "object",
                                    "additionalProperties": {
                                      "nullable": true
                                    },
                                    "description": "Backend-specific options"
                                  },
                                  "type": {
                                    "type": "string",
                                    "enum": [
                                      "postgres"
                                    ]
                                  },
                                  "url": {
                                    "type": "string",
                                    "description": "PostgreSQL connection URL (postgresql://...)"
                                  },
                                  "connectionString": {
                                    "type": "string",
                                    "description": "PostgreSQL connection string"
                                  },
                                  "host": {
                                    "type": "string",
                                    "description": "PostgreSQL host"
                                  },
                                  "port": {
                                    "type": "integer",
                                    "minimum": 0,
                                    "exclusiveMinimum": true,
                                    "description": "PostgreSQL port"
                                  },
                                  "database": {
                                    "type": "string",
                                    "description": "PostgreSQL database name"
                                  },
                                  "password": {
                                    "type": "string",
                                    "description": "PostgreSQL password"
                                  }
                                },
                                "required": [
                                  "type"
                                ],
                                "additionalProperties": false
                              }
                            ],
                            "description": "Database configuration (persistent, reliable)"
                          },
                          "blob": {
                            "oneOf": [
                              {
                                "type": "object",
                                "properties": {
                                  "type": {
                                    "type": "string",
                                    "enum": [
                                      "in-memory"
                                    ],
                                    "description": "Blob store type identifier"
                                  },
                                  "maxBlobSize": {
                                    "type": "integer",
                                    "minimum": 0,
                                    "exclusiveMinimum": true,
                                    "default": 10485760,
                                    "description": "Maximum size per blob in bytes"
                                  },
                                  "maxTotalSize": {
                                    "type": "integer",
                                    "minimum": 0,
                                    "exclusiveMinimum": true,
                                    "default": 104857600,
                                    "description": "Maximum total storage size in bytes"
                                  }
                                },
                                "required": [
                                  "type"
                                ],
                                "additionalProperties": false
                              },
                              {
                                "type": "object",
                                "properties": {
                                  "type": {
                                    "type": "string",
                                    "enum": [
                                      "local"
                                    ],
                                    "description": "Blob store type identifier"
                                  },
                                  "storePath": {
                                    "type": "string",
                                    "description": "Blob storage directory path (required for local storage - CLI enrichment provides per-agent default)"
                                  },
                                  "maxBlobSize": {
                                    "type": "integer",
                                    "minimum": 0,
                                    "exclusiveMinimum": true,
                                    "default": 52428800,
                                    "description": "Maximum size per blob in bytes"
                                  },
                                  "maxTotalSize": {
                                    "type": "integer",
                                    "minimum": 0,
                                    "exclusiveMinimum": true,
                                    "default": 1073741824,
                                    "description": "Maximum total storage size in bytes"
                                  },
                                  "cleanupAfterDays": {
                                    "type": "integer",
                                    "minimum": 0,
                                    "exclusiveMinimum": true,
                                    "default": 30,
                                    "description": "Auto-cleanup blobs older than N days"
                                  }
                                },
                                "required": [
                                  "type",
                                  "storePath"
                                ],
                                "additionalProperties": false
                              }
                            ],
                            "description": "Blob store configuration (for large, unstructured data)"
                          }
                        },
                        "default": {
                          "cache": {
                            "type": "in-memory"
                          },
                          "database": {
                            "type": "in-memory"
                          },
                          "blob": {
                            "type": "in-memory"
                          }
                        },
                        "required": [
                          "cache",
                          "database",
                          "blob"
                        ],
                        "additionalProperties": false,
                        "description": "Storage configuration for cache, database, and blob storage - defaults to in-memory, CLI enrichment provides filesystem paths"
                      },
                      "sessions": {
                        "type": "object",
                        "properties": {
                          "maxSessions": {
                            "type": "integer",
                            "minimum": 0,
                            "exclusiveMinimum": true,
                            "default": 100,
                            "description": "Maximum number of concurrent sessions allowed, defaults to 100"
                          },
                          "sessionTTL": {
                            "type": "integer",
                            "minimum": 0,
                            "exclusiveMinimum": true,
                            "default": 3600000,
                            "description": "Session time-to-live in milliseconds, defaults to 3600000ms (1 hour)"
                          },
                          "maxSubAgentDepth": {
                            "type": "integer",
                            "minimum": 0,
                            "exclusiveMinimum": true,
                            "default": 1,
                            "description": "Maximum nesting depth for spawned sub-agents. 1 allows parent → child; increase for deeper hierarchies."
                          },
                          "subAgentLifecycle": {
                            "type": "string",
                            "enum": [
                              "ephemeral",
                              "persistent"
                            ],
                            "default": "persistent",
                            "description": "Lifecycle policy for spawned sub-agents. ephemeral: auto-deleted after completion (saves storage). persistent: kept for review/observability (uses storage)."
                          }
                        },
                        "default": {},
                        "additionalProperties": false,
                        "description": "Session management configuration"
                      },
                      "toolConfirmation": {
                        "type": "object",
                        "properties": {
                          "mode": {
                            "type": "string",
                            "enum": [
                              "event-based",
                              "auto-approve",
                              "auto-deny"
                            ],
                            "default": "event-based",
                            "description": "Tool confirmation mode: event-based (interactive), auto-approve (all tools), auto-deny (no tools)"
                          },
                          "timeout": {
                            "type": "integer",
                            "minimum": 0,
                            "exclusiveMinimum": true,
                            "default": 120000,
                            "description": "Timeout for tool confirmation requests in milliseconds, defaults to 120000ms (2 mins)"
                          },
                          "allowedToolsStorage": {
                            "type": "string",
                            "enum": [
                              "memory",
                              "storage"
                            ],
                            "default": "storage",
                            "description": "Storage type for remembered tool approvals: memory (session-only) or storage (persistent)"
                          },
                          "toolPolicies": {
                            "type": "object",
                            "properties": {
                              "alwaysAllow": {
                                "type": "array",
                                "items": {
                                  "type": "string"
                                },
                                "default": [],
                                "description": "Tools that never require approval (low-risk). Use full qualified names (e.g., \"internal--ask_user\", \"mcp--filesystem--read_file\")"
                              },
                              "alwaysDeny": {
                                "type": "array",
                                "items": {
                                  "type": "string"
                                },
                                "default": [],
                                "description": "Tools that are always denied (high-risk). Takes precedence over alwaysAllow. Use full qualified names (e.g., \"mcp--filesystem--delete_file\")"
                              }
                            },
                            "default": {
                              "alwaysAllow": [],
                              "alwaysDeny": []
                            },
                            "additionalProperties": false,
                            "description": "Static tool policies for fine-grained allow/deny control. Deny list takes precedence over allow list."
                          }
                        },
                        "default": {},
                        "additionalProperties": false,
                        "description": "Tool confirmation and approval configuration"
                      },
                      "elicitation": {
                        "type": "object",
                        "properties": {
                          "enabled": {
                            "type": "boolean",
                            "default": true,
                            "description": "Enable elicitation support (ask_user tool and MCP server elicitations). When disabled, elicitation requests will be rejected."
                          },
                          "timeout": {
                            "type": "integer",
                            "minimum": 0,
                            "exclusiveMinimum": true,
                            "default": 120000,
                            "description": "Timeout for elicitation requests in milliseconds, defaults to 120000ms (2 mins)"
                          }
                        },
                        "default": {},
                        "additionalProperties": false,
                        "description": "Elicitation configuration for user input requests (ask_user tool and MCP server elicitations). Independent from toolConfirmation mode."
                      },
                      "internalResources": {
                        "anyOf": [
                          {
                            "type": "array",
                            "items": {
                              "oneOf": [
                                {
                                  "type": "object",
                                  "properties": {
                                    "type": {
                                      "type": "string",
                                      "enum": [
                                        "filesystem"
                                      ]
                                    },
                                    "paths": {
                                      "type": "array",
                                      "items": {
                                        "type": "string"
                                      },
                                      "minItems": 1,
                                      "description": "File paths or directories to expose as resources (at least one required)"
                                    },
                                    "maxDepth": {
                                      "type": "number",
                                      "minimum": 1,
                                      "maximum": 10,
                                      "default": 3,
                                      "description": "Maximum directory depth to traverse (default: 3)"
                                    },
                                    "maxFiles": {
                                      "type": "number",
                                      "minimum": 1,
                                      "maximum": 10000,
                                      "default": 1000,
                                      "description": "Maximum number of files to include (default: 1000)"
                                    },
                                    "includeHidden": {
                                      "type": "boolean",
                                      "default": false,
                                      "description": "Include hidden files and directories (default: false)"
                                    },
                                    "includeExtensions": {
                                      "type": "array",
                                      "items": {
                                        "type": "string",
                                        "pattern": "^\\.[A-Za-z0-9][A-Za-z0-9._-]*$",
                                        "description": "File extension pattern starting with a dot; supports multi-part extensions"
                                      },
                                      "default": [
                                        ".txt",
                                        ".md",
                                        ".js",
                                        ".ts",
                                        ".json",
                                        ".html",
                                        ".css",
                                        ".py",
                                        ".yaml",
                                        ".yml",
                                        ".xml",
                                        ".jsx",
                                        ".tsx",
                                        ".vue",
                                        ".php",
                                        ".rb",
                                        ".go",
                                        ".rs",
                                        ".java",
                                        ".kt",
                                        ".swift",
                                        ".sql",
                                        ".sh",
                                        ".bash",
                                        ".zsh"
                                      ],
                                      "description": "File extensions to include (default: common text files)"
                                    }
                                  },
                                  "required": [
                                    "type",
                                    "paths"
                                  ],
                                  "additionalProperties": false
                                },
                                {
                                  "type": "object",
                                  "properties": {
                                    "type": {
                                      "type": "string",
                                      "enum": [
                                        "blob"
                                      ],
                                      "description": "Enable blob storage resource provider"
                                    }
                                  },
                                  "required": [
                                    "type"
                                  ],
                                  "additionalProperties": false,
                                  "description": "Blob resource provider configuration - actual storage settings are in storage.blob section"
                                }
                              ]
                            }
                          },
                          {
                            "type": "object",
                            "properties": {
                              "enabled": {
                                "type": "boolean",
                                "description": "Explicit toggle; auto-enabled when resources are non-empty"
                              },
                              "resources": {
                                "type": "array",
                                "items": {
                                  "oneOf": [
                                    {
                                      "type": "object",
                                      "properties": {
                                        "type": {
                                          "type": "string",
                                          "enum": [
                                            "filesystem"
                                          ]
                                        },
                                        "paths": {
                                          "type": "array",
                                          "items": {
                                            "type": "string"
                                          },
                                          "minItems": 1,
                                          "description": "File paths or directories to expose as resources (at least one required)"
                                        },
                                        "maxDepth": {
                                          "type": "number",
                                          "minimum": 1,
                                          "maximum": 10,
                                          "default": 3,
                                          "description": "Maximum directory depth to traverse (default: 3)"
                                        },
                                        "maxFiles": {
                                          "type": "number",
                                          "minimum": 1,
                                          "maximum": 10000,
                                          "default": 1000,
                                          "description": "Maximum number of files to include (default: 1000)"
                                        },
                                        "includeHidden": {
                                          "type": "boolean",
                                          "default": false,
                                          "description": "Include hidden files and directories (default: false)"
                                        },
                                        "includeExtensions": {
                                          "type": "array",
                                          "items": {
                                            "type": "string",
                                            "pattern": "^\\.[A-Za-z0-9][A-Za-z0-9._-]*$",
                                            "description": "File extension pattern starting with a dot; supports multi-part extensions"
                                          },
                                          "default": [
                                            ".txt",
                                            ".md",
                                            ".js",
                                            ".ts",
                                            ".json",
                                            ".html",
                                            ".css",
                                            ".py",
                                            ".yaml",
                                            ".yml",
                                            ".xml",
                                            ".jsx",
                                            ".tsx",
                                            ".vue",
                                            ".php",
                                            ".rb",
                                            ".go",
                                            ".rs",
                                            ".java",
                                            ".kt",
                                            ".swift",
                                            ".sql",
                                            ".sh",
                                            ".bash",
                                            ".zsh"
                                          ],
                                          "description": "File extensions to include (default: common text files)"
                                        }
                                      },
                                      "required": [
                                        "type",
                                        "paths"
                                      ],
                                      "additionalProperties": false
                                    },
                                    {
                                      "type": "object",
                                      "properties": {
                                        "type": {
                                          "type": "string",
                                          "enum": [
                                            "blob"
                                          ],
                                          "description": "Enable blob storage resource provider"
                                        }
                                      },
                                      "required": [
                                        "type"
                                      ],
                                      "additionalProperties": false,
                                      "description": "Blob resource provider configuration - actual storage settings are in storage.blob section"
                                    }
                                  ]
                                },
                                "default": [],
                                "description": "List of internal resource configurations"
                              }
                            },
                            "additionalProperties": false
                          }
                        ],
                        "default": [],
                        "description": "Configuration for internal resources (filesystem, etc.)"
                      },
                      "starterPrompts": {
                        "type": "array",
                        "items": {
                          "type": "object",
                          "properties": {
                            "id": {
                              "type": "string",
                              "minLength": 1,
                              "maxLength": 64,
                              "pattern": "^[a-z0-9]+(?:-[a-z0-9]+)*$",
                              "description": "Kebab-case slug id for the starter prompt (e.g., quick-start)"
                            },
                            "title": {
                              "type": "string",
                              "description": "Display title for the starter prompt"
                            },
                            "description": {
                              "type": "string",
                              "default": "",
                              "description": "Description shown on hover or in the UI"
                            },
                            "prompt": {
                              "type": "string",
                              "description": "The actual prompt text that gets resolved and sent"
                            },
                            "category": {
                              "type": "string",
                              "default": "general",
                              "description": "Category for organizing starter prompts (e.g., general, coding, analysis, tools, learning)"
                            },
                            "priority": {
                              "type": "number",
                              "default": 0,
                              "description": "Higher numbers appear first"
                            }
                          },
                          "required": [
                            "id",
                            "prompt"
                          ],
                          "additionalProperties": false
                        },
                        "default": [],
                        "description": "Agent-specific starter prompts configuration (used by WebUI and PromptManager)"
                      },
                      "plugins": {
                        "type": "object",
                        "properties": {
                          "contentPolicy": {
                            "type": "object",
                            "properties": {
                              "priority": {
                                "type": "integer",
                                "description": "Execution priority (lower runs first)"
                              },
                              "blocking": {
                                "type": "boolean",
                                "description": "If true, plugin errors will halt execution"
                              },
                              "enabled": {
                                "type": "boolean",
                                "default": true,
                                "description": "Whether this plugin is enabled"
                              }
                            },
                            "required": [
                              "priority"
                            ],
                            "description": "Content policy plugin for input validation and sanitization"
                          },
                          "responseSanitizer": {
                            "type": "object",
                            "properties": {
                              "priority": {
                                "type": "integer",
                                "description": "Execution priority (lower runs first)"
                              },
                              "blocking": {
                                "type": "boolean",
                                "description": "If true, plugin errors will halt execution"
                              },
                              "enabled": {
                                "type": "boolean",
                                "default": true,
                                "description": "Whether this plugin is enabled"
                              }
                            },
                            "required": [
                              "priority"
                            ],
                            "description": "Response sanitizer plugin for output sanitization"
                          },
                          "custom": {
                            "type": "array",
                            "items": {
                              "type": "object",
                              "properties": {
                                "name": {
                                  "type": "string",
                                  "description": "Unique name for the plugin"
                                },
                                "module": {
                                  "type": "string",
                                  "description": "Absolute path to plugin module (use ${{dexto.agent_dir}} for agent-relative paths)"
                                },
                                "enabled": {
                                  "type": "boolean",
                                  "default": true,
                                  "description": "Whether this plugin is enabled"
                                },
                                "blocking": {
                                  "type": "boolean",
                                  "description": "If true, plugin errors will halt execution"
                                },
                                "priority": {
                                  "type": "integer",
                                  "description": "Execution priority (lower runs first)"
                                },
                                "config": {
                                  "type": "object",
                                  "additionalProperties": {
                                    "nullable": true
                                  },
                                  "description": "Plugin-specific configuration"
                                }
                              },
                              "required": [
                                "name",
                                "module",
                                "blocking",
                                "priority"
                              ],
                              "additionalProperties": false
                            },
                            "default": [],
                            "description": "Array of custom plugin configurations"
                          }
                        },
                        "default": {},
                        "additionalProperties": false,
                        "description": "Plugin system configuration for built-in and custom plugins"
                      }
                    },
                    "required": [
                      "systemPrompt",
                      "llm"
                    ],
                    "additionalProperties": false,
                    "description": "Complete agent configuration"
                  }
                },
                "required": [
                  "id",
                  "name",
                  "description",
                  "config"
                ],
                "additionalProperties": false,
                "description": "Request body for creating a new custom agent with full configuration"
              }
            }
          }
        },
        "responses": {
          "201": {
            "description": "Custom agent created",
            "content": {
              "application/json": {
                "schema": {
                  "type": "object",
                  "properties": {
                    "created": {
                      "type": "boolean",
                      "enum": [
                        true
                      ],
                      "description": "Creation success indicator"
                    },
                    "id": {
                      "type": "string",
                      "description": "Agent identifier"
                    },
                    "name": {
                      "type": "string",
                      "description": "Agent name"
                    }
                  },
                  "required": [
                    "created",
                    "id",
                    "name"
                  ],
                  "additionalProperties": false
                }
              }
            }
          }
        }
      }
    },
    "/api/agent/path": {
      "get": {
        "summary": "Get Agent File Path",
        "description": "Retrieves the file path of the currently active agent configuration",
        "tags": [
          "agent"
        ],
        "responses": {
          "200": {
            "description": "Agent file path",
            "content": {
              "application/json": {
                "schema": {
                  "type": "object",
                  "properties": {
                    "path": {
                      "type": "string",
                      "description": "Absolute path to agent configuration file"
                    },
                    "relativePath": {
                      "type": "string",
                      "description": "Relative path or basename"
                    },
                    "name": {
                      "type": "string",
                      "description": "Agent configuration filename without extension"
                    },
                    "isDefault": {
                      "type": "boolean",
                      "description": "Whether this is the default agent"
                    }
                  },
                  "required": [
                    "path",
                    "relativePath",
                    "name",
                    "isDefault"
                  ],
                  "additionalProperties": false,
                  "description": "Agent file path information"
                }
              }
            }
          }
        }
      }
    },
    "/api/agent/config": {
      "get": {
        "summary": "Get Agent Configuration",
        "description": "Retrieves the raw YAML configuration of the currently active agent",
        "tags": [
          "agent"
        ],
        "responses": {
          "200": {
            "description": "Agent configuration",
            "content": {
              "application/json": {
                "schema": {
                  "type": "object",
                  "properties": {
                    "yaml": {
                      "type": "string",
                      "description": "Raw YAML configuration content"
                    },
                    "path": {
                      "type": "string",
                      "description": "Absolute path to configuration file"
                    },
                    "relativePath": {
                      "type": "string",
                      "description": "Relative path or basename"
                    },
                    "lastModified": {
                      "type": "string",
                      "description": "Last modification timestamp"
                    },
                    "warnings": {
                      "type": "array",
                      "items": {
                        "type": "string"
                      },
                      "description": "Configuration warnings"
                    }
                  },
                  "required": [
                    "yaml",
                    "path",
                    "relativePath",
                    "lastModified",
                    "warnings"
                  ],
                  "additionalProperties": false,
                  "description": "Agent configuration content"
                }
              }
            }
          }
        }
      },
      "post": {
        "summary": "Save Agent Configuration",
        "description": "Saves and applies YAML agent configuration. Creates backup before saving",
        "tags": [
          "agent"
        ],
        "requestBody": {
          "content": {
            "application/json": {
              "schema": {
                "type": "object",
                "properties": {
                  "yaml": {
                    "type": "string",
                    "minLength": 1,
                    "description": "YAML agent configuration content to save"
                  }
                },
                "required": [
                  "yaml"
                ],
                "description": "Request body for saving agent configuration YAML"
              }
            }
          }
        },
        "responses": {
          "200": {
            "description": "Configuration saved",
            "content": {
              "application/json": {
                "schema": {
                  "type": "object",
                  "properties": {
                    "ok": {
                      "type": "boolean",
                      "enum": [
                        true
                      ],
                      "description": "Indicates successful save"
                    },
                    "path": {
                      "type": "string",
                      "description": "Path to saved configuration file"
                    },
                    "reloaded": {
                      "type": "boolean",
                      "description": "Whether configuration was reloaded"
                    },
                    "restarted": {
                      "type": "boolean",
                      "description": "Whether agent was restarted"
                    },
                    "changesApplied": {
                      "type": "array",
                      "items": {
                        "type": "string"
                      },
                      "description": "List of changes that were applied"
                    },
                    "message": {
                      "type": "string",
                      "description": "Success message"
                    }
                  },
                  "required": [
                    "ok",
                    "path",
                    "reloaded",
                    "restarted",
                    "changesApplied",
                    "message"
                  ],
                  "additionalProperties": false,
                  "description": "Configuration save result"
                }
              }
            }
          }
        }
      }
    },
    "/api/agent/validate": {
      "post": {
        "summary": "Validate Agent Configuration",
        "description": "Validates YAML agent configuration without saving it",
        "tags": [
          "agent"
        ],
        "requestBody": {
          "content": {
            "application/json": {
              "schema": {
                "type": "object",
                "properties": {
                  "yaml": {
                    "type": "string",
                    "minLength": 1,
                    "description": "YAML agent configuration content to validate"
                  }
                },
                "required": [
                  "yaml"
                ],
                "description": "Request body for validating agent configuration YAML"
              }
            }
          }
        },
        "responses": {
          "200": {
            "description": "Validation result",
            "content": {
              "application/json": {
                "schema": {
                  "type": "object",
                  "properties": {
                    "valid": {
                      "type": "boolean",
                      "description": "Whether configuration is valid"
                    },
                    "errors": {
                      "type": "array",
                      "items": {
                        "type": "object",
                        "properties": {
                          "line": {
                            "type": "integer",
                            "description": "Line number"
                          },
                          "column": {
                            "type": "integer",
                            "description": "Column number"
                          },
                          "path": {
                            "type": "string",
                            "description": "Configuration path"
                          },
                          "message": {
                            "type": "string",
                            "description": "Error message"
                          },
                          "code": {
                            "type": "string",
                            "description": "Error code"
                          }
                        },
                        "required": [
                          "message",
                          "code"
                        ]
                      },
                      "description": "Validation errors"
                    },
                    "warnings": {
                      "type": "array",
                      "items": {
                        "type": "object",
                        "properties": {
                          "path": {
                            "type": "string",
                            "description": "Configuration path"
                          },
                          "message": {
                            "type": "string",
                            "description": "Warning message"
                          },
                          "code": {
                            "type": "string",
                            "description": "Warning code"
                          }
                        },
                        "required": [
                          "path",
                          "message",
                          "code"
                        ],
                        "additionalProperties": false
                      },
                      "description": "Configuration warnings"
                    }
                  },
                  "required": [
                    "valid",
                    "errors",
                    "warnings"
                  ],
                  "additionalProperties": false
                }
              }
            }
          }
        }
      }
    },
    "/api/agent/config/export": {
      "get": {
        "summary": "Export Agent Configuration",
        "description": "Exports the effective agent configuration with sensitive values redacted",
        "tags": [
          "agent"
        ],
        "parameters": [
          {
            "schema": {
              "type": "string",
              "description": "Session identifier to export session-specific configuration"
            },
            "required": false,
            "description": "Session identifier to export session-specific configuration",
            "name": "sessionId",
            "in": "query"
          }
        ],
        "responses": {
          "200": {
            "description": "Exported configuration",
            "content": {
              "application/x-yaml": {
                "schema": {
                  "type": "string"
                }
              }
            }
          }
        }
      }
    }
  }
}<|MERGE_RESOLUTION|>--- conflicted
+++ resolved
@@ -7004,11 +7004,7 @@
                           "description": "Available internal tool names"
                         },
                         "default": [],
-<<<<<<< HEAD
-                        "description": "Array of internal tool names to enable. Empty array = disabled. Available tools: search_history, ask_user, read_file, glob_files, grep_content, write_file, edit_file, bash_exec, bash_output, kill_process, todo_write, spawn_agent"
-=======
                         "description": "Internal tools configuration (read-file, write-file, bash-exec, etc.)"
->>>>>>> c1e814f7
                       },
                       "logger": {
                         "type": "object",
