--- conflicted
+++ resolved
@@ -3,8 +3,6 @@
 import { ApprovalManager } from '../../approval/manager.js';
 import { FileSystemService } from '../../filesystem/index.js';
 import { ProcessService } from '../../process/index.js';
-import type { SessionManager } from '../../session/index.js';
-import type { DextoAgent } from '../../agent/DextoAgent.js';
 import { createSearchHistoryTool } from './implementations/search-history-tool.js';
 import { createAskUserTool } from './implementations/ask-user-tool.js';
 import { createReadFileTool } from './implementations/read-file-tool.js';
@@ -15,11 +13,7 @@
 import { createBashExecTool } from './implementations/bash-exec-tool.js';
 import { createBashOutputTool } from './implementations/bash-output-tool.js';
 import { createKillProcessTool } from './implementations/kill-process-tool.js';
-<<<<<<< HEAD
-import { createSpawnAgentTool } from './implementations/spawn-agent-tool.js';
-=======
 import { createDelegateToUrlTool } from './implementations/delegate-to-url-tool.js';
->>>>>>> cc49f067
 import type { KnownInternalTool } from './constants.js';
 
 /**
@@ -31,9 +25,8 @@
     approvalManager?: ApprovalManager;
     fileSystemService?: FileSystemService;
     processService?: ProcessService;
-    sessionManager?: SessionManager;
-    agent?: DextoAgent;
     // Future services can be added here:
+    // sessionManager?: SessionManager;
     // storageManager?: StorageManager;
     // eventBus?: AgentEventBus;
 }
@@ -102,15 +95,9 @@
             createKillProcessTool(services.processService!),
         requiredServices: ['processService'] as const,
     },
-<<<<<<< HEAD
-    spawn_agent: {
-        factory: (services: InternalToolsServices) => createSpawnAgentTool(services.agent!),
-        requiredServices: ['agent'] as const,
-=======
     delegate_to_url: {
         factory: (_services: InternalToolsServices) => createDelegateToUrlTool(),
         requiredServices: [] as const,
->>>>>>> cc49f067
     },
 };
 
