import { ToolExecutionContext, ToolSet, InternalTool } from '../types.js';
import type { IDextoLogger } from '../../logger/v2/types.js';
import { ToolError } from '../errors.js';
import { convertZodSchemaToJsonSchema } from '../../utils/schema.js';
import { InternalToolsServices, getInternalToolInfo } from './registry.js';
import type { InternalToolsConfig } from '../schemas.js';
import type { ApprovalManager } from '../../approval/manager.js';
import type { SessionManager } from '../../session/index.js';

/**
 * Provider for built-in internal tools that are part of the core system
 *
 * This provider manages internal tools that are shipped with the core system
 * and need access to core services like SearchService, SessionManager, etc.
 *
 * Benefits:
 * - Clean separation: ToolManager doesn't need to know about specific services
 * - Easy to extend: Just add new tools and services as needed
 * - Lightweight: Direct tool management without complex infrastructure
 * - No unnecessary ProcessedInternalTool wrapper - uses InternalTool directly
 */
export class InternalToolsProvider {
    private services: InternalToolsServices;
    private tools: Map<string, InternalTool> = new Map(); // ← Store original InternalTool
    private approvalManager: ApprovalManager;
    private config: InternalToolsConfig;
    private logger: IDextoLogger;

    constructor(
        services: InternalToolsServices,
        approvalManager: ApprovalManager,
        config: InternalToolsConfig = [],
        logger: IDextoLogger
    ) {
        this.services = services;
        this.approvalManager = approvalManager;
        this.config = config;
        this.logger = logger;
        this.logger.debug('InternalToolsProvider initialized with config:', { config });
    }

    /**
     * Initialize the internal tools provider by registering all available internal tools
     */
    async initialize(): Promise<void> {
        this.logger.info('Initializing InternalToolsProvider...');

        try {
            // Check if any internal tools are enabled
            if (this.config.length === 0) {
                this.logger.info('No internal tools enabled by configuration');
                return;
            }

            this.registerInternalTools();

            const toolCount = this.tools.size;
            this.logger.info(`InternalToolsProvider initialized with ${toolCount} internal tools`);
        } catch (error) {
            this.logger.error(
                `Failed to initialize InternalToolsProvider: ${error instanceof Error ? error.message : String(error)}`
            );
            throw error;
        }
    }

    /**
     * Register a single internal tool
     */
    private registerTool(toolName: (typeof this.config)[number]): void {
        const toolInfo = getInternalToolInfo(toolName);

        // Augment services with approvalManager
        const servicesWithApproval = {
            ...this.services,
            approvalManager: this.approvalManager,
        };

        // Check if all required services are available
        const missingServices = toolInfo.requiredServices.filter(
            (serviceKey) => !servicesWithApproval[serviceKey]
        );

        if (missingServices.length > 0) {
            logger.debug(
                `Skipping ${toolName} internal tool - missing services: ${missingServices.join(', ')}`
            );
            return;
        }

<<<<<<< HEAD
        try {
            // Create the tool using its factory and store directly
            const tool = toolInfo.factory(servicesWithApproval);
            this.tools.set(toolName, tool); // ← Store original InternalTool directly
            logger.debug(`Registered ${toolName} internal tool`);
        } catch (error) {
            logger.error(
                `Failed to register ${toolName} internal tool: ${error instanceof Error ? error.message : String(error)}`
            );
        }
    }

    /**
     * Register all available internal tools based on available services and configuration
     */
    private registerInternalTools(): void {
        for (const toolName of this.config) {
            this.registerTool(toolName);
        }
    }

    /**
     * Set session manager for tools that need it (called after SessionManager is created)
     */
    setSessionManager(sessionManager: SessionManager): void {
        this.services.sessionManager = sessionManager;

        // Re-register tools that depend on sessionManager
        if (this.config.includes('spawn_agent')) {
            this.registerTool('spawn_agent');
=======
            if (missingServices.length > 0) {
                this.logger.debug(
                    `Skipping ${toolName} internal tool - missing services: ${missingServices.join(', ')}`
                );
                continue;
            }

            try {
                // Create the tool using its factory and store directly
                const tool = toolInfo.factory(servicesWithApproval);
                this.tools.set(toolName, tool); // ← Store original InternalTool directly
                this.logger.debug(`Registered ${toolName} internal tool`);
            } catch (error) {
                this.logger.error(
                    `Failed to register ${toolName} internal tool: ${error instanceof Error ? error.message : String(error)}`
                );
            }
>>>>>>> c1e814f7
        }

        logger.debug('SessionManager configured for internal tools');
    }

    /**
     * Check if a tool exists
     */
    hasTool(toolName: string): boolean {
        return this.tools.has(toolName);
    }

    /**
     * Execute an internal tool - confirmation is handled by ToolManager
     */
    async executeTool(
        toolName: string,
        args: Record<string, unknown>,
        sessionId?: string
    ): Promise<unknown> {
        const tool = this.tools.get(toolName);
        if (!tool) {
            this.logger.error(`❌ No internal tool found: ${toolName}`);
            this.logger.debug(
                `Available internal tools: ${Array.from(this.tools.keys()).join(', ')}`
            );
            throw ToolError.notFound(toolName);
        }

        // Validate input against tool's Zod schema
        const validationResult = tool.inputSchema.safeParse(args);
        if (!validationResult.success) {
            this.logger.error(
                `❌ Invalid arguments for tool ${toolName}: ${validationResult.error.message}`
            );
            throw ToolError.invalidName(
                toolName,
                `Invalid arguments: ${validationResult.error.message}`
            );
        }

        try {
            const context: ToolExecutionContext = { sessionId };
            const result = await tool.execute(validationResult.data, context);
            return result;
        } catch (error) {
            this.logger.error(`❌ Internal tool execution failed: ${toolName}`, {
                error: error instanceof Error ? error.message : String(error),
            });
            throw error;
        }
    }

    /**
     * Get all tools in ToolSet format with on-demand JSON Schema conversion
     */
    getAllTools(): ToolSet {
        const toolSet: ToolSet = {};

        for (const [name, tool] of this.tools) {
            toolSet[name] = {
                name: tool.id,
                description: tool.description,
                parameters: convertZodSchemaToJsonSchema(tool.inputSchema, this.logger), // ← Convert on-demand
            };
        }

        return toolSet;
    }

    /**
     * Get tool names
     */
    getToolNames(): string[] {
        return Array.from(this.tools.keys());
    }

    /**
     * Get tool count
     */
    getToolCount(): number {
        return this.tools.size;
    }

    getServices(): InternalToolsServices {
        return this.services;
    }

    dispose(): void {
        this.tools.clear();
        logger.debug('InternalToolsProvider disposed');
    }
}<|MERGE_RESOLUTION|>--- conflicted
+++ resolved
@@ -82,20 +82,19 @@
         );
 
         if (missingServices.length > 0) {
-            logger.debug(
+            this.logger.debug(
                 `Skipping ${toolName} internal tool - missing services: ${missingServices.join(', ')}`
             );
             return;
         }
 
-<<<<<<< HEAD
         try {
             // Create the tool using its factory and store directly
             const tool = toolInfo.factory(servicesWithApproval);
             this.tools.set(toolName, tool); // ← Store original InternalTool directly
-            logger.debug(`Registered ${toolName} internal tool`);
+            this.logger.debug(`Registered ${toolName} internal tool`);
         } catch (error) {
-            logger.error(
+            this.logger.error(
                 `Failed to register ${toolName} internal tool: ${error instanceof Error ? error.message : String(error)}`
             );
         }
@@ -119,28 +118,9 @@
         // Re-register tools that depend on sessionManager
         if (this.config.includes('spawn_agent')) {
             this.registerTool('spawn_agent');
-=======
-            if (missingServices.length > 0) {
-                this.logger.debug(
-                    `Skipping ${toolName} internal tool - missing services: ${missingServices.join(', ')}`
-                );
-                continue;
-            }
-
-            try {
-                // Create the tool using its factory and store directly
-                const tool = toolInfo.factory(servicesWithApproval);
-                this.tools.set(toolName, tool); // ← Store original InternalTool directly
-                this.logger.debug(`Registered ${toolName} internal tool`);
-            } catch (error) {
-                this.logger.error(
-                    `Failed to register ${toolName} internal tool: ${error instanceof Error ? error.message : String(error)}`
-                );
-            }
->>>>>>> c1e814f7
-        }
-
-        logger.debug('SessionManager configured for internal tools');
+        }
+
+        this.logger.debug('SessionManager configured for internal tools');
     }
 
     /**
@@ -228,6 +208,6 @@
 
     dispose(): void {
         this.tools.clear();
-        logger.debug('InternalToolsProvider disposed');
+        this.logger.debug('InternalToolsProvider disposed');
     }
 }