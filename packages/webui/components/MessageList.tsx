--- conflicted
+++ resolved
@@ -15,9 +15,6 @@
     ToolResult
 } from './hooks/useChat';
 import ErrorBanner from './ErrorBanner';
-<<<<<<< HEAD
-import { User, Bot, ChevronsRight, ChevronUp, Loader2, CheckCircle, ChevronRight, Wrench, AlertTriangle, Image as ImageIcon, Info, File, FileAudio, Copy, ChevronDown, Brain, Check as CheckIcon, X, Volume2, ZoomIn } from 'lucide-react';
-=======
 import {
     User,
     Bot,
@@ -42,7 +39,6 @@
     Video as VideoIcon,
     FileVideo,
 } from 'lucide-react';
->>>>>>> 40f89f5a
 import { Tooltip, TooltipTrigger, TooltipContent } from './ui/tooltip';
 import { MarkdownText } from './ui/markdown-text';
 import { TooltipIconButton } from './ui/tooltip-icon-button';
@@ -168,6 +164,11 @@
     return expectedType ? isValidDataUri(src, expectedType) : isValidDataUri(src);
   }
   return false;
+}
+
+// Helper to check if a URL is safe for audio rendering
+function isSafeAudioUrl(src: string): boolean {
+  return isSafeMediaUrl(src, 'audio');
 }
 
 // Helper to resolve media source from different formats
@@ -589,27 +590,19 @@
                   ) : (
                     <>
                       {typeof msg.content === 'string' && msg.content.trim() !== '' && (
-<<<<<<< HEAD
-                        <MessageContentWithResources
-                          key={`${msgKey}-text-content`}
-                          text={msg.content}
-                          isUser={isUser}
-                          onOpenImage={openImageModal}
-                          resourceSet={resourceSet}
-                        />
-=======
                         <div className="relative">
                           {isThinkingMessage ? (
                             <ThinkingIndicator />
-                          ) : isUser ? (
-                            <p className="text-base whitespace-pre-line break-normal">
-                              {msg.content}
-                            </p>
                           ) : (
-                            <MarkdownText>{msg.content}</MarkdownText>
+                            <MessageContentWithResources
+                              key={`${msgKey}-text-content`}
+                              text={msg.content}
+                              isUser={isUser}
+                              onOpenImage={openImageModal}
+                              resourceSet={resourceSet}
+                            />
                           )}
                         </div>
->>>>>>> 40f89f5a
                       )}
 
                       {msg.content && typeof msg.content === 'object' && !Array.isArray(msg.content) && (
