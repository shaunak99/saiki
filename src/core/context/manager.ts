import { IMessageFormatter } from '@core/llm/formatters/types.js';
import { LLMContext } from '../llm/types.js';
import { InternalMessage, ImageData, FileData } from './types.js';
import { ITokenizer } from '../llm/tokenizer/types.js';
import { ICompressionStrategy } from './compression/types.js';
import { MiddleRemovalStrategy } from './compression/middle-removal.js';
import { OldestRemovalStrategy } from './compression/oldest-removal.js';
import { logger } from '../logger/index.js';
import { countMessagesTokens, sanitizeToolResultToContent } from './utils.js';
import { DynamicContributorContext } from '../systemPrompt/types.js';
import { PromptManager } from '../systemPrompt/manager.js';
import { IConversationHistoryProvider } from '@core/session/history/types.js';
import { ContextError } from './errors.js';
<<<<<<< HEAD

// TODO: Unify LLM response handling approaches across providers
// Currently vercel vs anthropic/openai handle getting LLM responses quite differently:
// - anthropic/openai add tool responses and assistant responses using individual methods
// - vercel uses processLLMResponse and processStreamResponse
// This should be unified to make the codebase more consistent and easier to maintain
=======
import { ValidatedLLMConfig } from '../llm/schemas.js';

>>>>>>> e5123ad5
/**
 * Manages conversation history and provides message formatting capabilities for the LLM context.
 * The ContextManager is responsible for:
 * - Validating and storing conversation messages via the history provider
 * - Managing the system prompt
 * - Formatting messages for specific LLM providers through an injected formatter
 * - Optionally counting tokens using a provided tokenizer
 * - Applying compression strategies sequentially if token limits are exceeded
 * - Providing access to conversation history
 *
 * Note: All conversation history is stored and retrieved via the injected ConversationHistoryProvider.
 * The ContextManager does not maintain an internal history cache.
 * TODO: clean up tokenizer logic if we are relying primarily on LLM API to give us token count.
 * TODO: Move InternalMessage parsing logic to zod
 * Right now its weaker because it doesn't account for tools and other non-text content in the prompt.
 *
 * @template TMessage The message type for the specific LLM provider (e.g., MessageParam, ChatCompletionMessageParam, ModelMessage)
 */
export class ContextManager<TMessage = unknown> {
    /**
     * The validated LLM configuration.
     */
    private llmConfig: ValidatedLLMConfig;

    /**
     * PromptManager used to generate/manage the system prompt
     */
    private promptManager: PromptManager;

    /**
     * Formatter used to convert internal messages to LLM-specific format
     */
    private formatter: IMessageFormatter;

    /**
     * Maximum number of tokens allowed in the conversation (if specified)
     */
    private maxInputTokens: number;

    /**
     * Actual token count from the last LLM response.
     * Used for more accurate token estimation in hybrid approach.
     */
    private lastActualTokenCount: number = 0;

    /**
     * Compression threshold as a percentage of maxInputTokens.
     * When estimated tokens exceed (maxInputTokens * threshold), compression is triggered.
     */
    private compressionThreshold: number = 0.8; // 80% threshold

    /**
     * Tokenizer used for counting tokens and enabling compression (if specified)
     */
    private tokenizer: ITokenizer;

    /**
     * The sequence of compression strategies to apply when maxInputTokens is exceeded.
     * The order in this array matters, as strategies are applied sequentially until
     * the token count is within the limit.
     */
    private compressionStrategies: ICompressionStrategy[];

    private historyProvider: IConversationHistoryProvider;
    private readonly sessionId: string;

    /**
     * Creates a new ContextManager instance
     * @param llmConfig The validated LLM configuration.
     * @param formatter Formatter implementation for the target LLM provider
     * @param promptManager PromptManager instance for the conversation
     * @param maxInputTokens Maximum token limit for the conversation history. Triggers compression if exceeded and a tokenizer is provided.
     * @param tokenizer Tokenizer implementation used for counting tokens and enabling compression.
     * @param historyProvider Session-scoped ConversationHistoryProvider instance for managing conversation history
     * @param sessionId Unique identifier for the conversation session (readonly, for debugging)
     * @param compressionStrategies Optional array of compression strategies to apply when token limits are exceeded
     */
    constructor(
        llmConfig: ValidatedLLMConfig,
        formatter: IMessageFormatter,
        promptManager: PromptManager,
        maxInputTokens: number,
        tokenizer: ITokenizer,
        historyProvider: IConversationHistoryProvider,
        sessionId: string,
        compressionStrategies: ICompressionStrategy[] = [
            new MiddleRemovalStrategy(),
            new OldestRemovalStrategy(),
        ]
    ) {
        this.llmConfig = llmConfig;
        this.formatter = formatter;
        this.promptManager = promptManager;
        this.maxInputTokens = maxInputTokens;
        this.tokenizer = tokenizer;
        this.historyProvider = historyProvider;
        this.sessionId = sessionId;
        this.compressionStrategies = compressionStrategies;

        logger.debug(
            `ContextManager: Initialized for session ${sessionId} - history will be managed by ${historyProvider.constructor.name}`
        );
    }

    /**
     * Returns the current token count of the conversation history.
     * @returns Promise that resolves to the number of tokens in the current history
     */
    async getTokenCount(): Promise<number> {
        const history = await this.historyProvider.getHistory();
        return countMessagesTokens(history, this.tokenizer);
    }

    /**
     * Returns the total token count that will be sent to the LLM provider,
     * including system prompt, formatted messages, and provider-specific overhead.
     * This provides a more accurate estimate than getTokenCount() alone.
     *
     * @param context The DynamicContributorContext for system prompt contributors
     * @returns Promise that resolves to the total number of tokens that will be sent to the provider
     */
    async getTotalTokenCount(context: DynamicContributorContext): Promise<number> {
        try {
            // Get system prompt
            const systemPrompt = await this.getSystemPrompt(context);

            // Get conversation history
            let history = await this.historyProvider.getHistory();

            // Count system prompt tokens
            const systemPromptTokens = this.tokenizer.countTokens(systemPrompt);

            // Compress history if it exceeds the token limit
            history = await this.compressHistoryIfNeeded(history, systemPromptTokens);

            // Count history message tokens (after compression)
            const historyTokens = countMessagesTokens(history, this.tokenizer);

            // Add a small overhead for provider-specific formatting
            // This accounts for any additional structure the formatter adds
            const formattingOverhead = Math.ceil((systemPromptTokens + historyTokens) * 0.05); // 5% overhead

            const totalTokens = systemPromptTokens + historyTokens + formattingOverhead;

            logger.debug(
                `Token breakdown - System: ${systemPromptTokens}, History: ${historyTokens}, Overhead: ${formattingOverhead}, Total: ${totalTokens}`
            );

            return totalTokens;
        } catch (error) {
            logger.error('Error calculating total token count:', error);
            // Fallback to history-only count
            return this.getTokenCount();
        }
    }

    /**
     * Returns the configured maximum number of input tokens for the conversation.
     */
    getMaxInputTokens(): number {
        return this.maxInputTokens;
    }

    /**
     * Updates the ContextManager configuration when LLM config changes.
     * This is called when DextoAgent.switchLLM() updates the LLM configuration.
     *
     * @param newMaxInputTokens New maximum token limit
     * @param newTokenizer Optional new tokenizer if provider changed
     * @param newFormatter Optional new formatter if provider/router changed
     */
    updateConfig(
        newMaxInputTokens: number,
        newTokenizer?: ITokenizer,
        newFormatter?: IMessageFormatter
    ): void {
        const oldMaxInputTokens = this.maxInputTokens;
        this.maxInputTokens = newMaxInputTokens;

        if (newTokenizer) {
            this.tokenizer = newTokenizer;
        }

        if (newFormatter) {
            this.formatter = newFormatter;
        }

        logger.debug(
            `ContextManager config updated: maxInputTokens ${oldMaxInputTokens} -> ${newMaxInputTokens}`
        );
    }

    /**
     * Updates the actual token count from the last LLM response.
     * This enables hybrid token counting for more accurate estimates.
     *
     * @param actualTokens The actual token count reported by the LLM provider
     */
    updateActualTokenCount(actualTokens: number): void {
        this.lastActualTokenCount = actualTokens;
        logger.debug(`Updated actual token count to: ${actualTokens}`);
    }

    /**
     * Estimates if new input would trigger compression using hybrid approach.
     * Combines actual tokens from last response with estimated tokens for new input.
     *
     * @param newInputTokens Estimated tokens for the new user input
     * @returns True if compression should be triggered
     */
    shouldCompress(newInputTokens: number): boolean {
        const estimatedTotal = this.lastActualTokenCount + newInputTokens;
        const compressionTrigger = this.maxInputTokens * this.compressionThreshold;

        logger.debug(
            `Compression check: actual=${this.lastActualTokenCount}, newInput=${newInputTokens}, total=${estimatedTotal}, trigger=${compressionTrigger}`
        );

        return estimatedTotal > compressionTrigger;
    }

    /**
     * Assembles and returns the current system prompt by invoking the PromptManager.
     */
    async getSystemPrompt(context: DynamicContributorContext): Promise<string> {
        const prompt = await this.promptManager.build(context);
        logger.debug(`[SystemPrompt] Built system prompt:\n${prompt}`);
        return prompt;
    }

    /**
     * Gets the raw conversation history
     * Returns a defensive copy to prevent modification
     *
     * @returns Promise that resolves to a read-only copy of the conversation history
     */
    async getHistory(): Promise<Readonly<InternalMessage[]>> {
        const history = await this.historyProvider.getHistory();
        return [...history];
    }

    /**
     * Adds a message to the conversation history.
     * Performs validation based on message role and required fields.
     * Note: Compression based on token limits is applied lazily when calling `getFormattedMessages`, not immediately upon adding.
     *
     * @param message The message to add to the history
     * @throws Error if message validation fails
     */
    async addMessage(message: InternalMessage): Promise<void> {
        switch (message.role) {
            case 'user':
                if (
                    // Allow array content for user messages
                    !(Array.isArray(message.content) && message.content.length > 0) &&
                    (typeof message.content !== 'string' || message.content.trim() === '')
                ) {
                    throw ContextError.userMessageContentInvalid();
                }
                // Optional: Add validation for the structure of array parts if needed
                break;

            case 'assistant':
                // Content can be null if toolCalls are present, but one must exist
                if (
                    message.content === null &&
                    (!message.toolCalls || message.toolCalls.length === 0)
                ) {
                    throw ContextError.assistantMessageContentOrToolsRequired();
                }
                if (message.toolCalls) {
                    if (
                        !Array.isArray(message.toolCalls) ||
                        message.toolCalls.some(
                            (tc) => !tc.id || !tc.function?.name || !tc.function?.arguments
                        )
                    ) {
                        throw ContextError.assistantMessageToolCallsInvalid();
                    }
                }

                // Enrich assistant messages with LLM config metadata
                message.provider = this.llmConfig.provider;
                message.router = this.llmConfig.router;
                message.model = this.llmConfig.model;
                break;

            case 'tool':
                if (!message.toolCallId || !message.name || message.content === null) {
                    throw ContextError.toolMessageFieldsMissing();
                }
                break;

            case 'system':
                // System messages should ideally be handled via setSystemPrompt
                logger.warn(
                    'ContextManager: Adding system message directly to history. Use setSystemPrompt instead.'
                );
                if (typeof message.content !== 'string' || message.content.trim() === '') {
                    throw ContextError.systemMessageContentInvalid();
                }
                break;
        }

        logger.debug(
            `ContextManager: Adding message to history provider: ${JSON.stringify(message, null, 2)}`
        );

        // Save to history provider
        await this.historyProvider.saveMessage(message);

        // Get updated history for logging
        const history = await this.historyProvider.getHistory();
        logger.debug(`ContextManager: History now contains ${history.length} messages`);

        // Note: Compression is currently handled lazily in getFormattedMessages
    }

    /**
     * Adds a user message to the conversation
     * Can include image data for multimodal input
     *
     * @param textContent The user message content
     * @param imageData Optional image data for multimodal input
     * @param fileData Optional file data for file input
     * @throws Error if content is empty or not a string
     */
    async addUserMessage(
        textContent: string,
        imageData?: ImageData,
        fileData?: FileData
    ): Promise<void> {
        // Allow empty text if we have image or file data
        if (
            typeof textContent !== 'string' ||
            (textContent.trim() === '' && !imageData && !fileData)
        ) {
            throw ContextError.userMessageContentEmpty();
        }

        // If text is empty but we have attachments, use a placeholder
        const finalTextContent = textContent.trim() || (imageData || fileData ? '' : textContent);

        // Build message parts array to support multiple attachment types
        const messageParts: InternalMessage['content'] = [];

        // Add text if present
        if (finalTextContent) {
            messageParts.push({ type: 'text' as const, text: finalTextContent });
        }

        // Add image if present
        if (imageData) {
            messageParts.push({
                type: 'image' as const,
                image: imageData.image,
                mimeType: imageData.mimeType || 'image/jpeg',
            });
        }

        // Add file if present
        if (fileData) {
            messageParts.push({
                type: 'file' as const,
                data: fileData.data,
                mimeType: fileData.mimeType,
                ...(fileData.filename && { filename: fileData.filename }),
            });
        }

        // Fallback to text-only if no parts were added
        if (messageParts.length === 0) {
            messageParts.push({ type: 'text' as const, text: finalTextContent });
        }
        logger.debug(
            `ContextManager: Adding user message: ${JSON.stringify(messageParts, null, 2)}`
        );
        await this.addMessage({ role: 'user', content: messageParts });
    }

    /**
     * Adds an assistant message to the conversation
     * Can include tool calls if the assistant is requesting tool execution
     *
     * @param content The assistant's response text (can be null if only tool calls)
     * @param toolCalls Optional tool calls requested by the assistant
     * @param metadata Optional metadata including token usage, reasoning, and model info
     * @throws Error if neither content nor toolCalls are provided
     */
    async addAssistantMessage(
        content: string | null,
        toolCalls?: InternalMessage['toolCalls'],
        metadata?: {
            tokenUsage?: InternalMessage['tokenUsage'];
            reasoning?: string;
        }
    ): Promise<void> {
        // Validate that either content or toolCalls is provided
        if (content === null && (!toolCalls || toolCalls.length === 0)) {
            throw ContextError.assistantMessageContentOrToolsRequired();
        }
        // Further validation happens within addMessage
        // addMessage will populate llm config metadata also
        await this.addMessage({
            role: 'assistant' as const,
            content,
            ...(toolCalls && toolCalls.length > 0 && { toolCalls }),
            ...(metadata?.tokenUsage && { tokenUsage: metadata.tokenUsage }),
            ...(metadata?.reasoning && { reasoning: metadata.reasoning }),
        });
    }

    /**
     * Adds a tool result message to the conversation
     *
     * @param toolCallId ID of the tool call this result is responding to
     * @param name Name of the tool that executed
     * @param result The result returned by the tool
     * @throws Error if required parameters are missing
     */
    async addToolResult(toolCallId: string, name: string, result: unknown): Promise<void> {
        if (!toolCallId || !name) {
            throw ContextError.toolCallIdNameRequired();
        }
        // Sanitize tool result to avoid adding non-text data as raw text
        // and to convert media/data-uris/base64 to structured parts.
        let content: InternalMessage['content'];
        content = sanitizeToolResultToContent(result);

        // Log what we are storing (brief)
        if (typeof content === 'string') {
            const preview = content.slice(0, 200);
            logger.debug(
                `ContextManager: Storing tool result (text) for ${name} (len=${content.length}): ${preview}${
                    content.length > 200 ? '...' : ''
                }`
            );
        } else if (Array.isArray(content)) {
            const summary = content
                .map((p) =>
                    p.type === 'text'
                        ? `text(${p.text.length})`
                        : p.type === 'image'
                          ? `image(${p.mimeType || 'image'})`
                          : `file(${p.mimeType || 'file'})`
                )
                .join(', ');
            logger.debug(`ContextManager: Storing tool result (parts) for ${name}: [${summary}]`);
        }

        await this.addMessage({ role: 'tool', content, toolCallId, name });
    }

    /**
     * Sets the system prompt for the conversation
     *
     * @param prompt The system prompt text
     */
    setSystemPrompt(_prompt: string): void {
        // This method is no longer used with systemPromptContributors
    }

    /**
     * Gets the conversation history formatted for the target LLM provider.
     * Applies compression strategies sequentially if the manager is configured with a `maxInputTokens` limit
     * and a `tokenizer`, and the current token count exceeds the limit. Compression happens *before* formatting.
     * Uses the injected formatter to convert internal messages (potentially compressed) to the provider's format.
     *
     * @param contributorContext The DynamicContributorContext for system prompt contributors and formatting
     * @param llmContext The llmContext for the formatter to decide which messages to include based on the model's capabilities
     * @param systemPrompt (Optional) Precomputed system prompt string. If provided, it will be used instead of recomputing the system prompt. Useful for avoiding duplicate computation when both the formatted messages and the raw system prompt are needed in the same request.
     * @param history (Optional) Pre-fetched and potentially compressed history. If not provided, will fetch from history provider.
     * @returns Formatted messages ready to send to the LLM provider API
     * @throws Error if formatting or compression fails critically
     */
    async getFormattedMessages(
        contributorContext: DynamicContributorContext,
        llmContext: LLMContext,
        systemPrompt?: string | undefined,
        history?: InternalMessage[]
    ): Promise<TMessage[]> {
        // TMessage type is provided by the service that instantiates ContextManager
        // Use provided history or fetch from provider
        const messageHistory: InternalMessage[] =
            history ?? (await this.historyProvider.getHistory());

        // Use pre-computed system prompt if provided
        const prompt = systemPrompt ?? (await this.getSystemPrompt(contributorContext));
        return this.formatter.format([...messageHistory], llmContext, prompt) as TMessage[];
    }

    /**
     * Gets the conversation ready for LLM consumption with proper flow:
     * 1. Get system prompt
     * 2. Get history and compress if needed
     * 3. Format messages
     * This method implements the correct ordering to avoid circular dependencies.
     *
     * @param contributorContext The DynamicContributorContext for system prompt contributors and formatting
     * @param llmContext The llmContext for the formatter to decide which messages to include based on the model's capabilities
     * @returns Object containing formatted messages and system prompt
     */
    async getFormattedMessagesWithCompression(
        contributorContext: DynamicContributorContext,
        llmContext: LLMContext
    ): Promise<{
        formattedMessages: TMessage[];
        systemPrompt: string;
        tokensUsed: number;
    }> {
        // Step 1: Get system prompt
        const systemPrompt = await this.getSystemPrompt(contributorContext);
        const systemPromptTokens = this.tokenizer.countTokens(systemPrompt);

        // Step 2: Get history and compress if needed
        let history = await this.historyProvider.getHistory();
        history = await this.compressHistoryIfNeeded(history, systemPromptTokens);

        // Step 3: Format messages with compressed history
        const formattedMessages = await this.getFormattedMessages(
            contributorContext,
            llmContext,
            systemPrompt,
            history
        ); // Type cast happens here via TMessage generic

        // Calculate final token usage
        const historyTokens = countMessagesTokens(history, this.tokenizer);
        const formattingOverhead = Math.ceil((systemPromptTokens + historyTokens) * 0.05);
        const tokensUsed = systemPromptTokens + historyTokens + formattingOverhead;

        logger.debug(
            `Final token breakdown - System: ${systemPromptTokens}, History: ${historyTokens}, Overhead: ${formattingOverhead}, Total: ${tokensUsed}`
        );

        return {
            formattedMessages,
            systemPrompt,
            tokensUsed,
        };
    }

    /**
     * Gets the system prompt formatted for the target LLM provider
     * Some providers handle system prompts differently
     *
     * @returns Formatted system prompt or null/undefined based on formatter implementation
     * @throws Error if formatting fails
     */
    async getFormattedSystemPrompt(
        context: DynamicContributorContext
    ): Promise<string | null | undefined> {
        const systemPrompt = await this.getSystemPrompt(context);
        return this.formatter.formatSystemPrompt?.(systemPrompt);
    }

    /**
     * Resets the conversation history
     * Does not reset the system prompt
     */
    async resetConversation(): Promise<void> {
        // Clear persisted history
        await this.historyProvider.clearHistory();
        logger.debug(`ContextManager: Conversation history cleared for session ${this.sessionId}`);
    }

    /**
     * Checks if history compression is needed based on token count and applies strategies.
     *
     * @param history The conversation history to potentially compress
     * @param systemPromptTokens The actual token count of the system prompt
     * @returns The potentially compressed history
     */
    async compressHistoryIfNeeded(
        history: InternalMessage[],
        systemPromptTokens: number
    ): Promise<InternalMessage[]> {
        let currentTotalTokens: number = countMessagesTokens(history, this.tokenizer);
        currentTotalTokens += systemPromptTokens;

        logger.debug(`ContextManager: Checking if history compression is needed.`);
        logger.debug(
            `History tokens: ${countMessagesTokens(history, this.tokenizer)}, System prompt tokens: ${systemPromptTokens}, Total: ${currentTotalTokens}`
        );

        // If counting failed or we are within limits, do nothing
        if (currentTotalTokens <= this.maxInputTokens) {
            logger.debug(
                `ContextManager: History compression not needed. Total token count: ${currentTotalTokens}, Max tokens: ${this.maxInputTokens}`
            );
            return history;
        }

        logger.info(
            `ContextManager: History exceeds token limit (${currentTotalTokens} > ${this.maxInputTokens}). Applying compression strategies sequentially.`
        );

        const initialLength = history.length;
        let workingHistory = [...history];

        // Calculate target tokens for history (leave room for system prompt)
        const targetHistoryTokens = this.maxInputTokens - systemPromptTokens;

        // Iterate through the configured compression strategies sequentially
        for (const strategy of this.compressionStrategies) {
            const strategyName = strategy.constructor.name; // Get the class name for logging
            logger.debug(`ContextManager: Applying ${strategyName}...`);

            try {
                // Pass a copy of the history to avoid potential side effects within the strategy
                // The strategy should return the new, potentially compressed, history
                workingHistory = strategy.compress(
                    [...workingHistory],
                    this.tokenizer,
                    targetHistoryTokens // Use target tokens that account for system prompt
                );
            } catch (error) {
                logger.error(`ContextManager: Error applying ${strategyName}:`, error);
                // Decide if we should stop or try the next strategy. Let's stop for now.
                break;
            }

            // Recalculate tokens after applying the strategy
            const historyTokens = countMessagesTokens(workingHistory, this.tokenizer);
            currentTotalTokens = historyTokens + systemPromptTokens;
            const messagesRemoved = initialLength - workingHistory.length;

            // If counting failed or we are now within limits, stop applying strategies
            if (currentTotalTokens <= this.maxInputTokens) {
                logger.debug(
                    `ContextManager: Compression successful after ${strategyName}. New total count: ${currentTotalTokens}, messages removed: ${messagesRemoved}`
                );
                break;
            }
        }

        return workingHistory;
    }

    /**
     * Parses a raw LLM stream response, converts it into internal messages and adds them to the history.
     *
     * @param response The stream response from the LLM provider
     */
    async processLLMStreamResponse(response: unknown): Promise<void> {
        // Use type-safe access to parseStreamResponse method
        if (this.formatter.parseStreamResponse) {
            const msgs = (await this.formatter.parseStreamResponse(response)) ?? [];
            for (const msg of msgs) {
                try {
                    await this.addMessage(msg);
                } catch (error) {
                    logger.error(
                        `ContextManager: Failed to process LLM stream response message for session ${this.sessionId}: ${error instanceof Error ? error.message : String(error)}`
                    );
                    // Continue processing other messages rather than failing completely
                }
            }
        } else {
            // Fallback to regular processing
            await this.processLLMResponse(response);
        }
    }

    /**
     * Parses a raw LLM response, converts it into internal messages and adds them to the history.
     *
     * @param response The response from the LLM provider
     */
    async processLLMResponse(response: unknown): Promise<void> {
        const msgs = this.formatter.parseResponse(response) ?? [];
        for (const msg of msgs) {
            try {
                await this.addMessage(msg);
            } catch (error) {
                logger.error(
                    `ContextManager: Failed to process LLM response message for session ${this.sessionId}: ${error instanceof Error ? error.message : String(error)}`
                );
                // Continue processing other messages rather than failing completely
            }
        }
    }
}<|MERGE_RESOLUTION|>--- conflicted
+++ resolved
@@ -11,17 +11,13 @@
 import { PromptManager } from '../systemPrompt/manager.js';
 import { IConversationHistoryProvider } from '@core/session/history/types.js';
 import { ContextError } from './errors.js';
-<<<<<<< HEAD
+import { ValidatedLLMConfig } from '../llm/schemas.js';
 
 // TODO: Unify LLM response handling approaches across providers
 // Currently vercel vs anthropic/openai handle getting LLM responses quite differently:
 // - anthropic/openai add tool responses and assistant responses using individual methods
 // - vercel uses processLLMResponse and processStreamResponse
 // This should be unified to make the codebase more consistent and easier to maintain
-=======
-import { ValidatedLLMConfig } from '../llm/schemas.js';
-
->>>>>>> e5123ad5
 /**
  * Manages conversation history and provides message formatting capabilities for the LLM context.
  * The ContextManager is responsible for:
