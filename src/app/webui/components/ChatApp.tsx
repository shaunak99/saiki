'use client';

import React, { useState, useCallback, useEffect } from 'react';
import { useChatContext } from './hooks/ChatContext';
import MessageList from './MessageList';
import InputArea from './InputArea';
import ConnectServerModal from './ConnectServerModal';
import ServersPanel from './ServersPanel';
import { Button } from "./ui/button";
import { ChevronLeft, ChevronRight, Server, Download } from "lucide-react";
import { cn } from '@/lib/utils';
import { Dialog, DialogTrigger, DialogContent, DialogHeader, DialogTitle, DialogDescription, DialogFooter, DialogClose } from './ui/dialog';
import { Label } from './ui/label';
import { Input } from './ui/input';
import { Textarea } from './ui/textarea';
import { Alert, AlertTitle, AlertDescription } from './ui/alert';

export default function ChatApp() {
  const { messages, sendMessage } = useChatContext();

  const [isModalOpen, setModalOpen] = useState(false);
  const [isServersPanelOpen, setServersPanelOpen] = useState(false);
  const [isExportOpen, setExportOpen] = useState(false);
  const [exportName, setExportName] = useState('saiki-config');
  const [exportError, setExportError] = useState<string | null>(null);
  const [exportContent, setExportContent] = useState<string>('');
  const [copySuccess, setCopySuccess] = useState(false);
  const [isSendingMessage, setIsSendingMessage] = useState(false);

  useEffect(() => {
    if (isExportOpen) {
      fetch('/api/config.yaml')
        .then((res) => {
          if (!res.ok) throw new Error('Failed to fetch configuration');
          return res.text();
        })
        .then((text) => {
          setExportContent(text);
          setExportError(null);
        })
        .catch((err) => {
          console.error('Preview fetch failed:', err);
          setExportError(err instanceof Error ? err.message : 'Preview fetch failed');
        });
    } else {
      setExportContent('');
      setExportError(null);
      setCopySuccess(false);
    }
  }, [isExportOpen]);

  const handleDownload = useCallback(async () => {
    try {
      const res = await fetch('/api/config.yaml');
      if (!res.ok) throw new Error('Failed to fetch configuration');
      const yamlText = await res.text();
      const blob = new Blob([yamlText], { type: 'application/x-yaml' });
      const url = URL.createObjectURL(blob);
      const link = document.createElement('a');
      link.href = url;
      link.download = `${exportName}.yml`;
      document.body.appendChild(link);
      link.click();
      document.body.removeChild(link);
      URL.revokeObjectURL(url);
      setExportOpen(false);
      setExportError(null);
    } catch (err) {
      console.error('Export failed:', err);
      setExportError(err instanceof Error ? err.message : 'Export failed');
    }
  }, [exportName]);

  const handleCopy = useCallback(async () => {
    try {
      const res = await fetch('/api/config.yaml');
      if (!res.ok) throw new Error('Failed to fetch configuration');
      const yamlText = await res.text();
      await navigator.clipboard.writeText(yamlText);
      setCopySuccess(true);
      setTimeout(() => setCopySuccess(false), 2000);
      setExportError(null);
    } catch (err) {
      console.error('Copy failed:', err);
      setExportError(err instanceof Error ? err.message : 'Copy failed');
    }
  }, [setCopySuccess, setExportError]);

  const handleSend = useCallback(async (content: string, imageData?: { base64: string; mimeType: string }) => {
    setIsSendingMessage(true);
    try {
      await sendMessage(content, imageData);
    } catch (error) {
      console.error("Error sending message:", error);
    } finally {
      setIsSendingMessage(false);
    }
  }, [sendMessage]);

  return (
    <div className="flex h-screen bg-background">
      <main className="flex-1 flex flex-col relative">
        <header className="flex justify-between items-center p-4 border-b border-border bg-background z-10">
          <div className="flex items-center space-x-1">
            <img src="/logo.png" alt="Saiki Logo" className="mt-1 h-7 w-7" />
            <span className="font-semibold text-xl">Saiki</span>
          </div>
          <div className="flex items-center">
            <Button variant="outline" onClick={() => setServersPanelOpen(open => !open)} className="flex items-center space-x-2">
              <Server className="h-4 w-4" />
              <span>Servers</span>
              {isServersPanelOpen ? <ChevronRight className="h-4 w-4" /> : <ChevronLeft className="h-4 w-4" />}
            </Button>
            <Dialog open={isExportOpen} onOpenChange={setExportOpen}>
              <DialogTrigger asChild>
                <Button variant="outline" className="flex items-center space-x-2 ml-2">
                  <Download className="h-4 w-4" />
                  <span>Export</span>
                </Button>
              </DialogTrigger>
              <DialogContent>
                <DialogHeader>
<<<<<<< HEAD
                  <DialogTitle>Export Agent Configuration</DialogTitle>
                  <DialogDescription>
                    Download your current Saiki agent configuration, including connected servers and model settings, to a YAML file.
                    This file can be used to run the same agent setup via the CLI or share it with others.
                  </DialogDescription>
=======
                  <DialogTitle>Export Configuration</DialogTitle>
                  <DialogDescription>Download the current config and servers as YAML.</DialogDescription>
>>>>>>> 04af8777
                </DialogHeader>
                {exportError && (
                  <Alert variant="destructive" className="mb-4">
                    <AlertTitle>Error</AlertTitle>
                    <AlertDescription>{exportError}</AlertDescription>
                  </Alert>
                )}
                {copySuccess && (
                  <Alert className="mb-4">
                    <AlertTitle>Copied to clipboard</AlertTitle>
                  </Alert>
                )}
                <div className="space-y-2">
                  <Label htmlFor="exportName">Filename</Label>
                  <Input id="exportName" value={exportName} onChange={(e) => setExportName(e.target.value)} />
                </div>
                {exportContent && (
                  <div className="mt-4">
                    <Label className='mb-2'>Preview</Label>
                    <Textarea readOnly value={exportContent} className="font-mono text-xs" rows={10} />
                  </div>
                )}
                <DialogFooter>
                  <Button onClick={handleDownload}>Download YAML</Button>
                  <Button variant="outline" onClick={handleCopy}>Copy YAML</Button>
                  <DialogClose asChild>
                    <Button variant="ghost">Cancel</Button>
                  </DialogClose>
                </DialogFooter>
              </DialogContent>
            </Dialog>
          </div>
        </header>
        <div className="flex-1 overflow-y-auto p-4 space-y-4">
          <MessageList messages={messages} />
        </div>
        <div className="p-4 border-t border-border">
          <InputArea onSend={handleSend} isSending={isSendingMessage} />
        </div>
        <ConnectServerModal isOpen={isModalOpen} onClose={() => setModalOpen(false)} />
      </main>
      <div className={cn(
        "h-full flex-shrink-0 transition-all duration-300 ease-in-out",
        isServersPanelOpen ? "w-80 border-l border-border shadow-xl" : "w-0 border-none shadow-none",
        "overflow-hidden"
      )}>
        <ServersPanel
          isOpen={isServersPanelOpen}
          variant="inline"
          onClose={() => setServersPanelOpen(false)}
          onOpenConnectModal={() => setModalOpen(true)}
        />
      </div>
    </div>
  );
} <|MERGE_RESOLUTION|>--- conflicted
+++ resolved
@@ -120,16 +120,8 @@
               </DialogTrigger>
               <DialogContent>
                 <DialogHeader>
-<<<<<<< HEAD
-                  <DialogTitle>Export Agent Configuration</DialogTitle>
-                  <DialogDescription>
-                    Download your current Saiki agent configuration, including connected servers and model settings, to a YAML file.
-                    This file can be used to run the same agent setup via the CLI or share it with others.
-                  </DialogDescription>
-=======
                   <DialogTitle>Export Configuration</DialogTitle>
                   <DialogDescription>Download the current config and servers as YAML.</DialogDescription>
->>>>>>> 04af8777
                 </DialogHeader>
                 {exportError && (
                   <Alert variant="destructive" className="mb-4">
