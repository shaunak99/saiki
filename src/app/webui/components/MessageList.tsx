'use client';

import React, { useEffect, useRef, useState } from 'react';
import { cn } from "@/lib/utils";
import { 
    Message, 
    TextPart, 
<<<<<<< HEAD
    ImagePart, 
    AudioPart,
=======
>>>>>>> 6e2bd8f6
    isToolResultError, 
    isToolResultContent, 
    isTextPart, 
    isImagePart, 
    isAudioPart,
    isFilePart, 
<<<<<<< HEAD
    isAudioPart,
    ErrorMessage
} from './hooks/useChat';
import ErrorBanner from './ErrorBanner';
import { User, Bot, ChevronsRight, ChevronUp, Loader2, CheckCircle, ChevronRight, Wrench, AlertTriangle, Image as ImageIcon, Info, File, FileAudio, Copy, ChevronDown } from 'lucide-react';
import AudioWidget from './ui/AudioWidget';
=======
    ErrorMessage,
    ToolResult
} from './hooks/useChat';
import ErrorBanner from './ErrorBanner';
import { User, Bot, ChevronsRight, ChevronUp, Loader2, CheckCircle, ChevronRight, Wrench, AlertTriangle, Image as ImageIcon, Info, File, FileAudio, Copy, ChevronDown, Brain, Check as CheckIcon, X, ZoomIn, Volume2 } from 'lucide-react';
import { Tooltip, TooltipTrigger, TooltipContent } from './ui/tooltip';
import { MarkdownText } from './ui/markdown-text';
import { TooltipIconButton } from './ui/tooltip-icon-button';
import { CopyButton } from './ui/copy-button';
import { SpeakButton } from './ui/speak-button';
>>>>>>> 6e2bd8f6

interface MessageListProps {
  messages: Message[];
  activeError?: ErrorMessage | null;
  onDismissError?: () => void;
  /**
   * Optional ref to the outer content container so parents can observe size
   * changes (for robust autoscroll). When provided, it is attached to the
   * top-level wrapping div around the list content.
   */
  outerRef?: React.Ref<HTMLDivElement>;
}

// Helper to format timestamp from createdAt
const formatTimestamp = (timestamp: number) => {
  const date = new Date(timestamp);
  return date.toLocaleTimeString([], { hour: '2-digit', minute: '2-digit' });
};

// Helper to validate data URI for images to prevent XSS
function isValidDataUri(src: string): boolean {
  const dataUriRegex = /^data:image\/(png|jpeg|jpg|gif|webp|svg\+xml);base64,[A-Za-z0-9+/]+={0,2}$/i;
  return dataUriRegex.test(src);
}

<<<<<<< HEAD

export default function MessageList({ messages, activeError, onDismissError }: MessageListProps) {
=======
// Helper to validate safe HTTP/HTTPS URLs for media
function isSafeHttpUrl(src: string): boolean {
  try {
    const url = new URL(src);
    return (url.protocol === 'https:' || url.protocol === 'http:') && url.hostname !== 'localhost';
  } catch {
    return false;
  }
}

// Helper to check if a URL is safe for media rendering
function isSafeMediaUrl(src: string): boolean {
  return (src.startsWith('data:') && isValidDataUri(src)) || 
         src.startsWith('blob:') || 
         isSafeHttpUrl(src);
}

// Helper to check if a URL is safe for audio rendering  
function isSafeAudioUrl(src: string): boolean {
  return src.startsWith('data:audio/') || 
         src.startsWith('blob:') || 
         isSafeHttpUrl(src);
}

// Helper to resolve media source from different formats
function resolveMediaSrc(part: any): string {
  // Check for base64 data first
  if (part.base64 && part.mimeType) {
    return `data:${part.mimeType};base64,${part.base64}`;
  }
  if (typeof part.base64 === 'string') {
    return part.base64;
  }
  
  // Check for URL-based sources
  const urlSrc = part.url ?? part.image ?? part.audio;
  return typeof urlSrc === 'string' ? urlSrc : '';
}

export default function MessageList({ messages, activeError, onDismissError, outerRef }: MessageListProps) {
>>>>>>> 6e2bd8f6
  const endRef = useRef<HTMLDivElement>(null);
  const [manuallyExpanded, setManuallyExpanded] = useState<Record<string, boolean>>({});
  const [reasoningExpanded, setReasoningExpanded] = useState<Record<string, boolean>>({});
  const [copiedMessageId, setCopiedMessageId] = useState<string | null>(null);
  const scrollAreaRef = useRef<HTMLDivElement>(null);
  const [imageModal, setImageModal] = useState<{ isOpen: boolean; src: string; alt: string }>({
    isOpen: false,
    src: '',
    alt: ''
  });

  // Add CSS for audio controls overflow handling
  useEffect(() => {
    const style = document.createElement('style');
    style.textContent = `
      .audio-controls-container audio {
        max-width: 100% !important;
        width: 100% !important;
        height: auto !important;
        min-height: 32px;
      }
      .audio-controls-container audio::-webkit-media-controls-panel {
        max-width: 100% !important;
      }
      .audio-controls-container audio::-webkit-media-controls-timeline {
        max-width: 100% !important;
      }
    `;
    document.head.appendChild(style);
    return () => {
      document.head.removeChild(style);
    };
  }, []);

  const openImageModal = (src: string, alt: string) => {
    setImageModal({ isOpen: true, src, alt });
  };

  const closeImageModal = () => {
    setImageModal({ isOpen: false, src: '', alt: '' });
  };

  // NOTE: Autoscroll is now delegated to the parent (ChatApp) which
  // observes size changes and maintains isAtBottom state.

  if (!messages || messages.length === 0) {
    return null;
  }

  // Helper function to extract plain text from message for copy functionality
  const getPlainTextFromMessage = (msg: Message): string => {
    if (typeof msg.content === 'string') return msg.content;
    if (Array.isArray(msg.content)) {
      return msg.content
        .map((p) => (isTextPart(p) ? p.text : ''))
        .filter(Boolean)
        .join('\n');
    }
    if (msg.content && typeof msg.content === 'object') return JSON.stringify(msg.content, null, 2);
    return '';
  };

  const getToolResultCopyText = (result: ToolResult | undefined): string => {
    if (!result) return '';
    if (isToolResultError(result)) {
      return typeof result.error === 'object' ? JSON.stringify(result.error, null, 2) : String(result.error);
    }
    if (isToolResultContent(result)) {
      return result.content
        .map((part) => (isTextPart(part) ? part.text : typeof part === 'object' ? '' : String(part)))
        .filter(Boolean)
        .join('\n');
    }
    return typeof result === 'object' ? JSON.stringify(result, null, 2) : String(result);
  };

  return (
    <div id="message-list-container" ref={outerRef} className="flex flex-col space-y-3 px-4 py-2">
      {messages.map((msg, idx) => {
        const msgKey = msg.id ?? `msg-${idx}`;
        const isUser = msg.role === 'user';
        const isAi = msg.role === 'assistant';
        const isSystem = msg.role === 'system';

        const isLastMessage = idx === messages.length - 1;
        const isToolCall = !!(msg.toolName && msg.toolArgs);
        const isToolResult = !!(msg.toolName && msg.toolResult);
        const isToolRelated = isToolCall || isToolResult;

        const isExpanded = (isToolRelated && isLastMessage) || !!manuallyExpanded[msgKey];

        // Extract image and audio parts from tool results for separate rendering
        const toolResultImages: Array<{ src: string; alt: string; index: number }> = [];
        const toolResultAudios: Array<{ src: string; filename?: string; index: number }> = [];
        if (isToolResult && msg.toolResult && isToolResultContent(msg.toolResult)) {
          msg.toolResult.content.forEach((part, index) => {
            if (isImagePart(part)) {
              const src = resolveMediaSrc(part);
              
              if (src && isSafeMediaUrl(src)) {
                toolResultImages.push({
                  src,
                  alt: `Tool result image ${index + 1}`,
                  index
                });
              }
            } else if (isAudioPart(part)) {
              const src = resolveMediaSrc(part);
              
              if (src && isSafeAudioUrl(src)) {
                toolResultAudios.push({
                  src,
                  filename: part.filename,
                  index
                });
              }
            }
          });
        }

        const toggleManualExpansion = () => {
          if (isToolRelated) {
            setManuallyExpanded(prev => ({
              ...prev,
              [msgKey]: !prev[msgKey]
            }));
          }
        };

        const AvatarComponent = isUser ? User : Bot;

        const messageContainerClass = cn(
          isUser
            ? "grid w-full grid-cols-[1fr_auto] gap-x-2 items-start"
            : "grid w-full grid-cols-[auto_1fr] gap-x-2 items-start",
        );

        // Bubble styling: users and AI are speech bubbles; tools are full-width transient blocks
        const bubbleSpecificClass = cn(
          msg.role === 'tool'
            ? "w-full text-muted-foreground/70 bg-secondary border border-muted/30 rounded-md text-base"
            : isUser
            ? "p-3 rounded-xl shadow-sm w-fit max-w-[75%] bg-primary text-primary-foreground rounded-br-none text-base break-normal hyphens-none"
            : isAi
            ? "p-3 rounded-xl shadow-sm w-fit max-w-[90%] bg-card text-card-foreground border border-border rounded-bl-none text-base break-normal hyphens-none"
            : isSystem
            ? "p-3 shadow-none w-full bg-transparent text-xs text-muted-foreground italic text-center border-none"
            : "",
        );

        const contentWrapperClass = "flex flex-col gap-2";
        const timestampStr = formatTimestamp(msg.createdAt);

        const errorAnchoredHere = !!(activeError && activeError.anchorMessageId === msg.id);

        // (Provider not available on Message type)

        return (
          <div key={msgKey} className="w-full" data-role={msg.role} id={msg.id ? `message-${msg.id}` : undefined}>
            <div className={messageContainerClass}>
              {isAi && (
                <AvatarComponent className="h-7 w-7 mt-1 text-muted-foreground col-start-1" />
              )}
              {msg.role === 'tool' && (
                <Wrench className="h-7 w-7 p-1 mt-1 rounded-full border border-border text-muted-foreground col-start-1" />
              )}

              <div
                className={cn(
                  "flex flex-col group w-full",
                  isSystem
                    ? "col-span-2 items-center"
                    : isUser
                    ? "col-start-1 justify-self-end items-end"
                    : "col-start-2 justify-self-start items-start",
                )}
              >
                <div className={bubbleSpecificClass}>
                  <div className={contentWrapperClass}>
                  {/* Reasoning panel (assistant only) - display at top */}
                  {isAi && typeof msg.reasoning === 'string' && msg.reasoning.trim().length > 0 && (
                    <div className="mb-3 border border-orange-200/50 dark:border-orange-400/20 rounded-lg bg-gradient-to-br from-orange-50/30 to-amber-50/20 dark:from-orange-900/20 dark:to-amber-900/10">
                      <div className="px-3 py-2 border-b border-orange-200/30 dark:border-orange-400/20 bg-orange-100/50 dark:bg-orange-900/30 rounded-t-lg flex items-center justify-between">
                        <button
                          type="button"
                          className="flex items-center gap-2 text-xs font-medium text-orange-700 dark:text-orange-300 hover:text-orange-800 dark:hover:text-orange-200 transition-colors group"
                          onClick={() =>
                            setReasoningExpanded((prev) => ({ ...prev, [msg.id!]: !prev[msg.id!] }))
                          }
                        >
                          <Brain className="h-3.5 w-3.5" />
                          <span>AI Reasoning</span>
                          {(reasoningExpanded[msg.id!] ?? true) ? (
                            <ChevronUp className="h-3 w-3 group-hover:scale-110 transition-transform" />
                          ) : (
                            <ChevronDown className="h-3 w-3 group-hover:scale-110 transition-transform" />
                          )}
                        </button>
                        <div className="flex items-center gap-1">
                          <CopyButton
                            value={msg.reasoning}
                            tooltip="Copy reasoning"
                            copiedTooltip="Copied!"
                            className="opacity-70 hover:opacity-100 transition-opacity"
                          />
                          <SpeakButton
                            value={msg.reasoning}
                            tooltip="Speak reasoning"
                            stopTooltip="Stop"
                            className="opacity-70 hover:opacity-100 transition-opacity"
                          />
                        </div>
                      </div>
                      {(reasoningExpanded[msg.id!] ?? true) && (
                        <div className="px-3 py-2">
                          <pre className="whitespace-pre-wrap break-words text-xs text-orange-800/80 dark:text-orange-200/70 leading-relaxed font-mono">
                            {msg.reasoning}
                          </pre>
                        </div>
                      )}
                    </div>
                  )}
                  
                  {msg.toolName ? (
                    <div className="p-2 rounded border border-border bg-muted/30 hover:bg-muted/60 cursor-pointer w-full" onClick={toggleManualExpansion}>
                      <div className="flex items-center justify-between text-xs font-medium">
                        <span className="flex items-center">
                          {isExpanded ? (
                            <ChevronUp className="h-4 w-4 mr-2 text-primary" />
                          ) : (
                            <ChevronRight className="h-4 w-4 mr-2 text-primary" />
                          )}
                          Tool: {msg.toolName}
                        </span>
                        {msg.toolResult ? (
                          isToolResultError(msg.toolResult) ? (
                            <AlertTriangle className="mx-2 h-4 w-4 text-red-500" />
                          ) : (
                            <CheckCircle className="mx-2 h-4 w-4 text-green-500" />
                          )
                        ) : (
                          <Loader2 className="mx-2 h-4 w-4 animate-spin text-muted-foreground" />
                        )}
                      </div>
                      {isExpanded && (
                        <div className="mt-2 space-y-2">
                          <div>
                            <p className="text-xs font-medium">Arguments:</p>
                            <pre className="whitespace-pre-wrap break-words overflow-auto bg-background/50 p-2 rounded text-xs text-muted-foreground">
                              {JSON.stringify(msg.toolArgs, null, 2)}
                            </pre>
                          </div>
                          {msg.toolResult && (
                            <div>
                              <div className="text-xs font-medium flex items-center justify-between" onClick={(e) => e.stopPropagation()}>
                                <span>Result:</span>
                                <div className="flex items-center gap-1">
                                  <CopyButton
                                    value={getToolResultCopyText(msg.toolResult)}
                                    tooltip="Copy result"
                                    copiedTooltip="Copied!"
                                    className="opacity-70 hover:opacity-100 transition-opacity"
                                  />
                                  <SpeakButton
                                    value={getToolResultCopyText(msg.toolResult)}
                                    tooltip="Speak result"
                                    stopTooltip="Stop"
                                    className="opacity-70 hover:opacity-100 transition-opacity"
                                  />
                                </div>
                              </div>
                              {isToolResultError(msg.toolResult) ? (
                                <pre className="whitespace-pre-wrap break-words overflow-auto bg-red-100 text-red-700 p-2 rounded text-xs">
                                  {typeof msg.toolResult.error === 'object'
                                    ? JSON.stringify(msg.toolResult.error, null, 2)
                                    : String(msg.toolResult.error)}
                                </pre>
                              ) : isToolResultContent(msg.toolResult) ? (
                                msg.toolResult.content.map((part, index) => {
                                  // Skip image and audio parts as they will be rendered separately
                                  if (isImagePart(part) || isAudioPart(part)) {
                                    return null;
                                  }
                                  if (isTextPart(part)) {
                                    return (
                                      <pre key={index} className="whitespace-pre-wrap break-words overflow-auto bg-background/50 p-2 rounded text-xs text-muted-foreground my-1">
                                        {part.text}
                                      </pre>
                                    );
                                  }
                                  if (isAudioPart(part)) {
                                    const src = `data:${part.mimeType};base64,${part.data}`;
                                    return (
                                      <AudioWidget 
                                        key={index}
                                        src={src}
                                        filename={part.filename}
                                        mimeType={part.mimeType}
                                        className="my-1"
                                      />
                                    );
                                  }
                                  if (isFilePart(part)) {
                                    if (part.mimeType.startsWith('audio/')) {
                                      const src = `data:${part.mimeType};base64,${part.data}`;
                                      return (
                                        <AudioWidget 
                                          key={index}
                                          src={src}
                                          filename={part.filename}
                                          mimeType={part.mimeType}
                                          className="my-1"
                                        />
                                      );
                                    } else {
                                      // Non-audio files (PDFs, etc.)
                                      return (
                                        <div key={index} className="my-1 flex items-center gap-2 p-2 rounded border border-border bg-muted/50">
                                          <File className="h-4 w-4 text-muted-foreground" />
                                          <span className="text-xs text-muted-foreground">
                                            {part.filename || 'File attachment'} ({part.mimeType})
                                          </span>
                                        </div>
                                      );
                                    }
                                  }
                                  return (
                                    <pre key={index} className="whitespace-pre-wrap break-words overflow-auto bg-background/50 p-2 rounded text-xs text-muted-foreground my-1">
                                      {typeof part === 'object' ? JSON.stringify(part, null, 2) : String(part)}
                                    </pre>
                                  );
                                })
                              ) : (
                                <pre className="whitespace-pre-wrap break-words overflow-auto bg-background/50 p-2 rounded text-xs text-muted-foreground">
                                  {typeof msg.toolResult === 'string' && msg.toolResult.startsWith('data:image') 
                                    ? (isValidDataUri(msg.toolResult) ? <img src={msg.toolResult} alt="Tool result image" className="my-1 max-h-48 w-auto rounded border border-border" /> : 'Invalid image data')
                                    : typeof msg.toolResult === 'object' ? JSON.stringify(msg.toolResult, null, 2) : String(msg.toolResult)}
                                </pre>
                              )}
                            </div>
                          )}
                        </div>
                      )}
                    </div>
                  ) : (
                    <>
                      {typeof msg.content === 'string' && msg.content.trim() !== '' && (
                        <div className="relative">
                          {isUser ? (
                            <p className="text-base whitespace-pre-line break-normal">
                              {msg.content}
                            </p>
                          ) : (
                            <MarkdownText>{msg.content}</MarkdownText>
                          )}
                        </div>
                      )}

                      {msg.content && typeof msg.content === 'object' && !Array.isArray(msg.content) && (
                        <pre className="whitespace-pre-wrap break-words overflow-auto bg-background/50 p-2 rounded text-xs text-muted-foreground">
                          {JSON.stringify(msg.content, null, 2)}
                        </pre>
                      )}

                      {Array.isArray(msg.content) && msg.content.map((part, partIdx) => {
                        const partKey = `${msgKey}-part-${partIdx}`;
                        if (part.type === 'text') {
                          return (
                            <div key={partKey} className="relative">
                              {isUser ? (
                                <p className="text-base whitespace-pre-line break-normal">
                                  {(part as TextPart).text}
                                </p>
                              ) : (
                                <MarkdownText>{(part as TextPart).text}</MarkdownText>
                              )}
                            </div>
                          );
                        }
<<<<<<< HEAD
                        if (part.type === 'audio' && 'data' in part && 'mimeType' in part) {
                          const audioPart = part as AudioPart;
                          const src = `data:${audioPart.mimeType};base64,${audioPart.data}`;

                          return (
                            <AudioWidget 
                              key={partKey}
                              src={src}
                              filename={audioPart.filename}
                              mimeType={audioPart.mimeType}
                              className="my-2"
                            />
                          );
                        }
                        if ((part as any).type === 'file' && 'data' in part && 'mimeType' in part) {
                          const filePart = part as any;
                          if (filePart.mimeType.startsWith('audio/')) {
                            const src = `data:${filePart.mimeType};base64,${filePart.data}`;
                            return (
                              <AudioWidget 
                                key={partKey}
                                src={src}
                                filename={filePart.filename}
                                mimeType={filePart.mimeType}
                                className="my-2"
                              />
=======
                        if (isFilePart(part)) {
                          const filePart = part;
                          if (filePart.mimeType.startsWith('audio/')) {
                            const src = `data:${filePart.mimeType};base64,${filePart.data}`;
                            return (
                              <div key={partKey} className="my-2 flex items-center gap-2 p-3 rounded-lg border border-border bg-muted/50">
                                <FileAudio className={cn("h-5 w-5", isUser ? undefined : "text-muted-foreground")} />
                                <audio 
                                  controls 
                                  src={src} 
                                  className="flex-1 h-8"
                                />
                                {filePart.filename && (
                                  <span className={cn("text-sm truncate max-w-[120px]", isUser ? "text-primary-foreground/80" : "text-muted-foreground")}>
                                    {filePart.filename}
                                  </span>
                                )}
                              </div>
>>>>>>> 6e2bd8f6
                            );
                          } else {
                            // Non-audio files (PDFs, etc.)
                            return (
                              <div key={partKey} className="my-2 flex items-center gap-2 p-3 rounded-lg border border-border bg-muted/50">
                                <File className={cn("h-5 w-5", isUser ? undefined : "text-muted-foreground")} />
                                <span className={cn("text-sm font-medium", isUser ? undefined : undefined)}>
                                  {filePart.filename || `${filePart.mimeType} file`}
                                </span>
                                <span className={cn("text-xs", isUser ? "text-primary-foreground/70" : "text-muted-foreground")}>
                                  {filePart.mimeType}
                                </span>
                              </div>
                            );
                          }
                        }
                        return null;
                      })}
                      {isSystem && !msg.content && (
                        <p className="italic">System message</p>
                      )}
                    </>
                  )}
                  {/* Display imageData attachments if not already in content array */}
                  {msg.imageData && !Array.isArray(msg.content) && (
                    (() => {
                      const src = `data:${msg.imageData.mimeType};base64,${msg.imageData.base64}`;
                      if (!isValidDataUri(src)) {
                        return null;
                      }
                      return (
                        <img
                          src={src}
                          alt="attachment"
                          className="mt-2 max-h-60 w-full rounded-lg border border-border object-contain"
                        />
                      );
                    })()
                  )}
                  {/* Display fileData attachments if not already in content array */}
                  {msg.fileData && !Array.isArray(msg.content) && (
                    <div className="mt-2">
                      {msg.fileData.mimeType.startsWith('audio/') ? (
<<<<<<< HEAD
                        <AudioWidget 
                          src={`data:${msg.fileData.mimeType};base64,${msg.fileData.base64}`}
                          filename={msg.fileData.filename}
                          mimeType={msg.fileData.mimeType}
                        />
=======
                         <div className="relative w-fit border border-border rounded-lg p-2 bg-muted/50 flex items-center gap-2 group">
                           <FileAudio className="h-4 w-4" />
                           <audio 
                             controls 
                             src={`data:${msg.fileData.mimeType};base64,${msg.fileData.base64}`} 
                             className="h-8"
                           />
                         </div>
>>>>>>> 6e2bd8f6
                       ) : (
                         <div className="flex items-center gap-2 p-3 rounded-lg border border-border bg-muted/50">
                           <File className="h-5 w-5" />
                           <span className="text-sm font-medium">
                             {msg.fileData.filename || `${msg.fileData.mimeType} file`}
                           </span>
                           <span className="text-xs text-primary-foreground/70">
                             {msg.fileData.mimeType}
                           </span>
                         </div>
                       )}
                     </div>
                   )}
                </div>
              </div>
              {!isSystem && !isToolRelated && (
                <div className="text-xs text-muted-foreground mt-1 px-1 flex items-center justify-between">
                  <div className="flex items-center gap-2">
                    <span>{timestampStr}</span>
                  {isAi && msg.tokenUsage?.totalTokens !== undefined && (
                    <Tooltip>
                      <TooltipTrigger asChild>
                        <span className="inline-flex items-center gap-1 px-2 py-0.5 rounded-full bg-muted/50 text-xs cursor-default">
                          <span className="w-1.5 h-1.5 rounded-full bg-green-500"></span>
                          {msg.tokenUsage.totalTokens} tokens
                        </span>
                      </TooltipTrigger>
                      <TooltipContent side="bottom">
                        <div className="flex flex-col gap-0.5">
                          {msg.tokenUsage.inputTokens !== undefined && (
                            <div>Input: {msg.tokenUsage.inputTokens}</div>
                          )}
                          {msg.tokenUsage.outputTokens !== undefined && (
                            <div>Output: {msg.tokenUsage.outputTokens}</div>
                          )}
                          {msg.tokenUsage.reasoningTokens !== undefined && (
                            <div>Reasoning: {msg.tokenUsage.reasoningTokens}</div>
                          )}
                          <div className="font-medium mt-0.5">Total: {msg.tokenUsage.totalTokens}</div>
                        </div>
                      </TooltipContent>
                    </Tooltip>
                  )}
                  {isAi && msg.model && (
                    <Tooltip>
                      <TooltipTrigger>
                        <span className="inline-flex items-center gap-1 px-2 py-0.5 rounded-full bg-muted/30 text-xs cursor-default">
                          {msg.model}
                        </span>
                      </TooltipTrigger>
                      <TooltipContent side="bottom">
                        <div className="space-y-1">
                          <div className="font-medium">Model: {msg.model}</div>
                          {msg.provider && (
                            <div className="font-medium">Provider: {msg.provider}</div>
                          )}
                          {msg.router && (
                            <div className="font-medium">Router: {msg.router}</div>
                          )}
                        </div>
                      </TooltipContent>
                    </Tooltip>
                  )}
                  {/* {msg.sessionId && (
                    <span className="inline-flex items-center gap-1 px-1.5 py-0.5 rounded text-xs font-mono bg-muted/20">
                      {msg.sessionId.slice(0, 8)}
                    </span>
                  )} */}
                  </div>
                  {/* Speak + Copy controls for user and AI messages */}
                  {(isAi || isUser) && (
                    <div className="flex items-center gap-1">
                      <CopyButton
                        value={getPlainTextFromMessage(msg)}
                        tooltip="Copy message"
                        copiedTooltip="Copied!"
                        className="opacity-70 hover:opacity-100 transition-opacity"
                      />
                      <SpeakButton
                        value={getPlainTextFromMessage(msg)}
                        tooltip="Speak"
                        stopTooltip="Stop"
                        className="opacity-70 hover:opacity-100 transition-opacity"
                      />
                    </div>
                  )}
                </div>
              )}
              </div>
              
              {isUser && (
                <AvatarComponent className="h-7 w-7 mt-1 text-muted-foreground col-start-2" />
              )}
            </div>
            {/* Render tool result images as separate message bubbles */}
            {toolResultImages.map((image, imageIndex) => (
              <div key={`${msgKey}-image-${imageIndex}`} className="w-full mt-2">
                <div className="flex items-end w-full justify-start">
                  <ImageIcon className="h-7 w-7 mr-2 mb-1 text-muted-foreground self-start flex-shrink-0" />
                  <div className="flex flex-col items-start">
                    <div className="p-3 rounded-xl shadow-sm max-w-[75%] bg-card text-card-foreground border border-border rounded-bl-none text-sm">
                      <div className="flex flex-col gap-2">
                        <div className="flex items-center gap-2 text-xs text-muted-foreground">
                          <ImageIcon className="h-3 w-3" />
                          <span>Tool Result Image</span>
                        </div>
                        <div className="relative group cursor-pointer" onClick={() => openImageModal(image.src, image.alt)}>
                          <img
                            src={image.src}
                            alt={image.alt}
                            className="max-h-80 w-auto rounded border border-border object-contain transition-transform group-hover:scale-[1.02]"
                          />
                          <div className="absolute inset-0 bg-black/0 group-hover:bg-black/10 transition-colors rounded border border-border flex items-center justify-center">
                            <ZoomIn className="h-8 w-8 text-white opacity-0 group-hover:opacity-100 transition-opacity drop-shadow-lg" />
                          </div>
                        </div>
                      </div>
                    </div>
                    <div className="text-xs text-muted-foreground mt-1 px-1">
                      <span>{timestampStr}</span>
                    </div>
                  </div>
                </div>
              </div>
            ))}
            
            {/* Render tool result audio as separate message bubbles */}
            {toolResultAudios.map((audio, audioIndex) => (
              <div key={`${msgKey}-audio-${audioIndex}`} className="w-full mt-2">
                <div className="flex items-end w-full justify-start">
                  <Volume2 className="h-7 w-7 mr-2 mb-1 text-muted-foreground self-start flex-shrink-0" />
                  <div className="flex flex-col items-start">
                    <div className="p-3 rounded-xl shadow-sm max-w-[75%] bg-card text-card-foreground border border-border rounded-bl-none text-sm overflow-hidden">
                      <div className="flex flex-col gap-2 min-w-0">
                        <div className="flex items-center gap-2 text-xs text-muted-foreground">
                          <Volume2 className="h-3 w-3" />
                          <span>Tool Result Audio</span>
                        </div>
                        <div className="flex flex-col gap-2 p-2 rounded border border-border bg-muted/30 min-w-0 audio-controls-container">
                          <div className="flex items-center gap-2 min-w-0">
                            <FileAudio className="h-4 w-4 text-muted-foreground flex-shrink-0" />
                            <audio 
                              controls 
                              src={audio.src} 
                              className="flex-1 min-w-0"
                            />
                          </div>
                          {audio.filename && (
                            <div className="flex items-center gap-2 min-w-0">
                              <span className="text-xs text-muted-foreground truncate">
                                {audio.filename}
                              </span>
                            </div>
                          )}
                        </div>
                      </div>
                    </div>
                    <div className="text-xs text-muted-foreground mt-1 px-1">
                      <span>{timestampStr}</span>
                    </div>
                  </div>
                </div>
              </div>
            ))}
            {errorAnchoredHere && (
              <div className="mt-2 ml-12 mr-4">{/* indent to align under bubbles */}
                <ErrorBanner error={activeError!} onDismiss={onDismissError || (() => {})} />
              </div>
            )}
          </div>
        );
      })}
      <div key="end-anchor" ref={endRef} className="h-px" />
      
      {/* Image Modal */}
      {imageModal.isOpen && (
        <div className="fixed inset-0 z-50 flex items-center justify-center bg-black/80 backdrop-blur-sm">
          <div className="relative max-w-[90vw] max-h-[90vh] bg-background rounded-lg shadow-2xl border border-border">
            {/* Header */}
            <div className="flex items-center justify-between p-4 border-b border-border">
              <h3 className="text-lg font-semibold">Tool Result Image</h3>
              <button
                onClick={closeImageModal}
                className="p-2 hover:bg-muted rounded-md transition-colors"
                aria-label="Close modal"
              >
                <X className="h-5 w-5" />
              </button>
            </div>
            
            {/* Image Container */}
            <div className="p-4 flex items-center justify-center">
              <img
                src={imageModal.src}
                alt={imageModal.alt}
                className="max-w-full max-h-[70vh] object-contain rounded"
              />
            </div>
            
            {/* Footer */}
            <div className="p-4 border-t border-border text-sm text-muted-foreground">
              <p>{imageModal.alt}</p>
            </div>
          </div>
        </div>
      )}
    </div>
  );
} <|MERGE_RESOLUTION|>--- conflicted
+++ resolved
@@ -5,25 +5,12 @@
 import { 
     Message, 
     TextPart, 
-<<<<<<< HEAD
-    ImagePart, 
-    AudioPart,
-=======
->>>>>>> 6e2bd8f6
     isToolResultError, 
     isToolResultContent, 
     isTextPart, 
     isImagePart, 
     isAudioPart,
     isFilePart, 
-<<<<<<< HEAD
-    isAudioPart,
-    ErrorMessage
-} from './hooks/useChat';
-import ErrorBanner from './ErrorBanner';
-import { User, Bot, ChevronsRight, ChevronUp, Loader2, CheckCircle, ChevronRight, Wrench, AlertTriangle, Image as ImageIcon, Info, File, FileAudio, Copy, ChevronDown } from 'lucide-react';
-import AudioWidget from './ui/AudioWidget';
-=======
     ErrorMessage,
     ToolResult
 } from './hooks/useChat';
@@ -34,7 +21,6 @@
 import { TooltipIconButton } from './ui/tooltip-icon-button';
 import { CopyButton } from './ui/copy-button';
 import { SpeakButton } from './ui/speak-button';
->>>>>>> 6e2bd8f6
 
 interface MessageListProps {
   messages: Message[];
@@ -60,10 +46,6 @@
   return dataUriRegex.test(src);
 }
 
-<<<<<<< HEAD
-
-export default function MessageList({ messages, activeError, onDismissError }: MessageListProps) {
-=======
 // Helper to validate safe HTTP/HTTPS URLs for media
 function isSafeHttpUrl(src: string): boolean {
   try {
@@ -104,7 +86,6 @@
 }
 
 export default function MessageList({ messages, activeError, onDismissError, outerRef }: MessageListProps) {
->>>>>>> 6e2bd8f6
   const endRef = useRef<HTMLDivElement>(null);
   const [manuallyExpanded, setManuallyExpanded] = useState<Record<string, boolean>>({});
   const [reasoningExpanded, setReasoningExpanded] = useState<Record<string, boolean>>({});
@@ -484,34 +465,6 @@
                             </div>
                           );
                         }
-<<<<<<< HEAD
-                        if (part.type === 'audio' && 'data' in part && 'mimeType' in part) {
-                          const audioPart = part as AudioPart;
-                          const src = `data:${audioPart.mimeType};base64,${audioPart.data}`;
-
-                          return (
-                            <AudioWidget 
-                              key={partKey}
-                              src={src}
-                              filename={audioPart.filename}
-                              mimeType={audioPart.mimeType}
-                              className="my-2"
-                            />
-                          );
-                        }
-                        if ((part as any).type === 'file' && 'data' in part && 'mimeType' in part) {
-                          const filePart = part as any;
-                          if (filePart.mimeType.startsWith('audio/')) {
-                            const src = `data:${filePart.mimeType};base64,${filePart.data}`;
-                            return (
-                              <AudioWidget 
-                                key={partKey}
-                                src={src}
-                                filename={filePart.filename}
-                                mimeType={filePart.mimeType}
-                                className="my-2"
-                              />
-=======
                         if (isFilePart(part)) {
                           const filePart = part;
                           if (filePart.mimeType.startsWith('audio/')) {
@@ -530,7 +483,6 @@
                                   </span>
                                 )}
                               </div>
->>>>>>> 6e2bd8f6
                             );
                           } else {
                             // Non-audio files (PDFs, etc.)
@@ -574,13 +526,6 @@
                   {msg.fileData && !Array.isArray(msg.content) && (
                     <div className="mt-2">
                       {msg.fileData.mimeType.startsWith('audio/') ? (
-<<<<<<< HEAD
-                        <AudioWidget 
-                          src={`data:${msg.fileData.mimeType};base64,${msg.fileData.base64}`}
-                          filename={msg.fileData.filename}
-                          mimeType={msg.fileData.mimeType}
-                        />
-=======
                          <div className="relative w-fit border border-border rounded-lg p-2 bg-muted/50 flex items-center gap-2 group">
                            <FileAudio className="h-4 w-4" />
                            <audio 
@@ -589,7 +534,6 @@
                              className="h-8"
                            />
                          </div>
->>>>>>> 6e2bd8f6
                        ) : (
                          <div className="flex items-center gap-2 p-3 rounded-lg border border-border bg-muted/50">
                            <File className="h-5 w-5" />
