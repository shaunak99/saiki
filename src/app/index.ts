--- conflicted
+++ resolved
@@ -319,8 +319,7 @@
         }
     });
 
-<<<<<<< HEAD
-// 4) `resources` SUB-COMMAND - Resource management
+// 10) `resources` SUB-COMMAND - Resource management
 program
     .command('resources')
     .description('List and access resources from MCP servers')
@@ -391,10 +390,7 @@
         }
     });
 
-// 5) Main dexto CLI - Interactive/One shot (CLI/HEADLESS) or run in other modes (--mode web/discord/telegram)
-=======
-// 10) Main dexto CLI - Interactive/One shot (CLI/HEADLESS) or run in other modes (--mode web/discord/telegram)
->>>>>>> 0690e0b3
+// 11) Main dexto CLI - Interactive/One shot (CLI/HEADLESS) or run in other modes (--mode web/discord/telegram)
 program
     .argument(
         '[prompt...]',
