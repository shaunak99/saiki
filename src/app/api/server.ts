--- conflicted
+++ resolved
@@ -358,13 +358,6 @@
             });
         });
 
-<<<<<<< HEAD
-        logger.info(
-            `API server & WebUI(legacy) started successfully. Accessible at: http://localhost:${port} and http://${localIp}:${port} on your local network.\\nLegacy WebUI will be deprecated in a future release. Use the new Next.js WebUI for a better experience.`,
-            null,
-            'green'
-        );
-=======
         if (serveLegacyWebUI) {
             logger.info(
                 `API server & Legacy WebUI started successfully. Accessible at: http://localhost:${port} and http://${localIp}:${port} on your local network.`,
@@ -383,7 +376,6 @@
                 'green'
             );
         }
->>>>>>> 865c637f
     });
 
     return { server, wss, webSubscriber };
