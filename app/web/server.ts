import express from 'express';
import http from 'http';
import { WebSocketServer, WebSocket } from 'ws'; // Import WebSocket type
import path from 'path';
import { WebUISubscriber } from './web-subscriber.js';
import { ClientManager } from '../../src/client/manager.js';
import { ILLMService } from '../../src/ai/llm/services/types.js';
import { AgentEventManager } from '../../src/ai/llm/events/event-manager.js';
import { logger } from '../../src/utils/logger.js'; // Import logger
import { resolvePackagePath } from '../../src/utils/path.js';

export async function initializeWebUI(
    clientManager: ClientManager,
    llmService: ILLMService,
    port = 3000
) {
    const app = express();
    const server = http.createServer(app);
    const wss = new WebSocketServer({ server });
    const webSubscriber = new WebUISubscriber();

    // Set up event management - register the WebUISubscriber
    const eventManager = new AgentEventManager(llmService);
    eventManager.registerSubscriber(webSubscriber);
    logger.info('WebUI Event Manager and Subscriber initialized.');

<<<<<<< HEAD
  // API endpoint to reset conversation
  app.post('/api/reset', express.json(), async (req, res) => {
    logger.info('Received request via POST /api/reset');
    try {
      llmService.resetConversation(); // This will trigger onConversationReset event
      res.status(200).send({ status: 'reset initiated' }); 
    } catch (error) {
      logger.error(`Error handling POST /api/reset: ${error.message}`);
      res.status(500).send({ error: 'Internal server error' });
    }
  });
  
  // ---- NEW ENDPOINT: Connect to a new MCP Server ----
  app.post('/api/connect-server', express.json(), async (req, res) => {
    logger.info('Received request via POST /api/connect-server');
    const { name, config } = req.body;

    // Basic validation
    if (!name || typeof name !== 'string' || name.trim() === '') {
      return res.status(400).send({ error: 'Missing or invalid server name' });
    }
    if (!config || typeof config !== 'object') {
      return res.status(400).send({ error: 'Missing or invalid server config object' });
    }
    // Add more specific config validation here if needed (e.g., checking type, command/url)

    try {
      await clientManager.connectClient(name, config);
      logger.info(`Successfully connected to new server '${name}' via API request.`);
      // Optionally, trigger a tool list refresh and notify clients via WebSocket
      // const tools = await clientManager.getAllTools();
      // webSubscriber.broadcast({ event: 'toolsUpdated', data: { tools } }); 
      res.status(200).send({ status: 'connected', name: name });
    } catch (error) {
      const errorMessage = error instanceof Error ? error.message : 'Unknown error during connection';
      logger.error(`Error handling POST /api/connect-server for '${name}': ${errorMessage}`);
      // Send back a more specific error if possible (e.g., distinguish between bad config and connection failure)
      res.status(500).send({ error: `Failed to connect to server '${name}': ${errorMessage}` });
    }
  });
  // ---- END NEW ENDPOINT ----

  
  // ---- NEW ENDPOINT: Connect to a new MCP Server ----
  app.post('/api/connect-server', express.json(), async (req, res) => {
    logger.info('Received request via POST /api/connect-server');
    const { name, config } = req.body;

    // Basic validation
    if (!name || typeof name !== 'string' || name.trim() === '') {
      return res.status(400).send({ error: 'Missing or invalid server name' });
    }
    if (!config || typeof config !== 'object') {
      return res.status(400).send({ error: 'Missing or invalid server config object' });
    }
    // Add more specific config validation here if needed (e.g., checking type, command/url)

    try {
      await clientManager.connectClient(name, config);
      logger.info(`Successfully connected to new server '${name}' via API request.`);
      // Optionally, trigger a tool list refresh and notify clients via WebSocket
      // const tools = await clientManager.getAllTools();
      // webSubscriber.broadcast({ event: 'toolsUpdated', data: { tools } }); 
      res.status(200).send({ status: 'connected', name: name });
    } catch (error) {
      const errorMessage = error instanceof Error ? error.message : 'Unknown error during connection';
      logger.error(`Error handling POST /api/connect-server for '${name}': ${errorMessage}`);
      // Send back a more specific error if possible (e.g., distinguish between bad config and connection failure)
      res.status(500).send({ error: `Failed to connect to server '${name}': ${errorMessage}` });
    }
  });
  // ---- END NEW ENDPOINT ----

  // WebSocket connection handling
  wss.on('connection', (ws: WebSocket) => {
    logger.info('WebSocket client connected.');
    webSubscriber.addConnection(ws);
    
    ws.on('message', async (messageBuffer) => {
      const messageString = messageBuffer.toString();
      logger.debug(`WebSocket received message: ${messageString}`);
      try {
        const data = JSON.parse(messageString);
=======
    // Serve static files from the package's public directory using the helper
    const publicPath = resolvePackagePath('public', true);
    logger.info(`Serving static files from: ${publicPath}`);
    app.use(express.static(publicPath));
>>>>>>> 3678032a

    // API endpoint to send a message to the LLM
    // Note: Using WebSocket communication is generally preferred for this type of app
    // But providing a simple HTTP endpoint can be useful too.
    app.post('/api/message', express.json(), async (req, res) => {
        logger.info('Received message via POST /api/message');
        if (!req.body || !req.body.message) {
            return res.status(400).send({ error: 'Missing message content' });
        }
        try {
            // No need to await here, the result will be streamed via WebSocket
            llmService.completeTask(req.body.message);
            res.status(202).send({ status: 'processing' }); // 202 Accepted
        } catch (error) {
            logger.error(`Error handling POST /api/message: ${error.message}`);
            res.status(500).send({ error: 'Internal server error' });
        }
    });

    // API endpoint to reset conversation
    app.post('/api/reset', express.json(), async (req, res) => {
        logger.info('Received request via POST /api/reset');
        try {
            llmService.resetConversation(); // This will trigger onConversationReset event
            res.status(200).send({ status: 'reset initiated' });
        } catch (error) {
            logger.error(`Error handling POST /api/reset: ${error.message}`);
            res.status(500).send({ error: 'Internal server error' });
        }
    });

    // WebSocket connection handling
    wss.on('connection', (ws: WebSocket) => {
        logger.info('WebSocket client connected.');
        webSubscriber.addConnection(ws);

        ws.on('message', async (messageBuffer) => {
            const messageString = messageBuffer.toString();
            logger.debug(`WebSocket received message: ${messageString}`);
            try {
                const data = JSON.parse(messageString);

                if (data.type === 'message' && data.content) {
                    logger.info(
                        `Processing message from WebSocket: ${data.content.substring(0, 50)}...`
                    );
                    // Let the LLM process the task, events will flow back via webSubscriber
                    await llmService.completeTask(data.content);
                } else if (data.type === 'reset') {
                    logger.info('Processing reset command from WebSocket.');
                    llmService.resetConversation(); // Trigger reset event
                } else {
                    logger.warn(`Received unknown WebSocket message type: ${data.type}`);
                    ws.send(
                        JSON.stringify({
                            event: 'error',
                            data: { message: 'Unknown message type' },
                        })
                    );
                }
            } catch (error) {
                logger.error(`Error processing WebSocket message: ${error.message}`);
                // Inform the client about the error
                ws.send(
                    JSON.stringify({
                        event: 'error',
                        data: { message: 'Failed to process message' },
                    })
                );
            }
        });

        ws.on('close', () => {
            logger.info('WebSocket client disconnected.');
            // The subscriber handles removal on 'close' event
        });

        ws.on('error', (error) => {
            logger.error(`WebSocket error: ${error.message}`);
        });
    });

    // Start the HTTP server
    server.listen(port, () => {
        logger.info(`WebUI server started successfully on http://localhost:${port}`, null, 'green');
    });

    // Return references that might be useful (e.g., for testing or graceful shutdown)
    return { server, wss, eventManager, webSubscriber };
}<|MERGE_RESOLUTION|>--- conflicted
+++ resolved
@@ -24,7 +24,29 @@
     eventManager.registerSubscriber(webSubscriber);
     logger.info('WebUI Event Manager and Subscriber initialized.');
 
-<<<<<<< HEAD
+    // Serve static files from the package's public directory using the helper
+    const publicPath = resolvePackagePath('public', true);
+    logger.info(`Serving static files from: ${publicPath}`);
+    app.use(express.static(publicPath));
+
+    // API endpoint to send a message to the LLM
+    // Note: Using WebSocket communication is generally preferred for this type of app
+    // But providing a simple HTTP endpoint can be useful too.
+    app.post('/api/message', express.json(), async (req, res) => {
+        logger.info('Received message via POST /api/message');
+        if (!req.body || !req.body.message) {
+            return res.status(400).send({ error: 'Missing message content' });
+        }
+        try {
+            // No need to await here, the result will be streamed via WebSocket
+            llmService.completeTask(req.body.message);
+            res.status(202).send({ status: 'processing' }); // 202 Accepted
+        } catch (error) {
+            logger.error(`Error handling POST /api/message: ${error.message}`);
+            res.status(500).send({ error: 'Internal server error' });
+        }
+    });
+
   // API endpoint to reset conversation
   app.post('/api/reset', express.json(), async (req, res) => {
     logger.info('Received request via POST /api/reset');
@@ -108,53 +130,6 @@
       logger.debug(`WebSocket received message: ${messageString}`);
       try {
         const data = JSON.parse(messageString);
-=======
-    // Serve static files from the package's public directory using the helper
-    const publicPath = resolvePackagePath('public', true);
-    logger.info(`Serving static files from: ${publicPath}`);
-    app.use(express.static(publicPath));
->>>>>>> 3678032a
-
-    // API endpoint to send a message to the LLM
-    // Note: Using WebSocket communication is generally preferred for this type of app
-    // But providing a simple HTTP endpoint can be useful too.
-    app.post('/api/message', express.json(), async (req, res) => {
-        logger.info('Received message via POST /api/message');
-        if (!req.body || !req.body.message) {
-            return res.status(400).send({ error: 'Missing message content' });
-        }
-        try {
-            // No need to await here, the result will be streamed via WebSocket
-            llmService.completeTask(req.body.message);
-            res.status(202).send({ status: 'processing' }); // 202 Accepted
-        } catch (error) {
-            logger.error(`Error handling POST /api/message: ${error.message}`);
-            res.status(500).send({ error: 'Internal server error' });
-        }
-    });
-
-    // API endpoint to reset conversation
-    app.post('/api/reset', express.json(), async (req, res) => {
-        logger.info('Received request via POST /api/reset');
-        try {
-            llmService.resetConversation(); // This will trigger onConversationReset event
-            res.status(200).send({ status: 'reset initiated' });
-        } catch (error) {
-            logger.error(`Error handling POST /api/reset: ${error.message}`);
-            res.status(500).send({ error: 'Internal server error' });
-        }
-    });
-
-    // WebSocket connection handling
-    wss.on('connection', (ws: WebSocket) => {
-        logger.info('WebSocket client connected.');
-        webSubscriber.addConnection(ws);
-
-        ws.on('message', async (messageBuffer) => {
-            const messageString = messageBuffer.toString();
-            logger.debug(`WebSocket received message: ${messageString}`);
-            try {
-                const data = JSON.parse(messageString);
 
                 if (data.type === 'message' && data.content) {
                     logger.info(
